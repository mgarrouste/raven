--- conflicted
+++ resolved
@@ -27,11 +27,7 @@
 import re
 import copy
 import numpy as np
-<<<<<<< HEAD
-from collections import OrderedDict, defaultdict
-=======
 from collections import OrderedDict
->>>>>>> 5c509111
 
 class MELCORdata:
   """
@@ -71,22 +67,13 @@
       @ In, timeBlock, dict, {"time":[lines Of Output for that time]}
       @ Out, functionValuesForEachTime, dict, {"time":{"functionName":"functionValue"}}
     """
-<<<<<<< HEAD
-    functionValuesForEachTime = defaultdict(list)
-=======
     functionValuesForEachTime = {'time': []}
->>>>>>> 5c509111
     timeOneRegex_name = re.compile("^\s*CONTROL\s+FUNCTION\s+(?P<name>[^\(]*)\s+(\(.*\))?\s*IS\s+.+\s+TYPE.*$")
     timeOneRegex_value = re.compile("^\s*VALUE\s+=\s+(?P<value>[^\s]*)")
     startRegex = re.compile("\s*CONTROL\s*FUNCTION\s*NUMBER\s*CURRENT\s*VALUE")
     regex = re.compile("^\s*(?P<name>( ?([0-9a-zA-Z-]+))*)\s+([0-9]+)\s*(?P<value>((([0-9.-]+)E(\+|-)[0-9][0-9])|((T|F))))\s*.*$")
     for time,listOfLines in timeBlock.items():
       functionValuesForEachTime['time'].append(float(time))
-<<<<<<< HEAD
-      functionValues = {}
-=======
-
->>>>>>> 5c509111
       start = -1
       for lineNumber, line in enumerate(listOfLines):
         if re.search(startRegex, line):
@@ -101,11 +88,8 @@
             break
           match = re.match(regex, line)
           if match is not None:
-<<<<<<< HEAD
-=======
             if match.groupdict()["name"] not in functionValuesForEachTime:
               functionValuesForEachTime[match.groupdict()["name"]] = []
->>>>>>> 5c509111
             functionValuesForEachTime[match.groupdict()["name"]].append(float(match.groupdict()["value"]))
       elif start == -2:
         for lineNumber, line in enumerate(listOfLines):
@@ -113,15 +97,11 @@
           if fcnName is not None:
             fcnValue = re.match(timeOneRegex_value, listOfLines[lineNumber+1])
             if fcnValue is not None:
-<<<<<<< HEAD
-              functionValuesForEachTime[fcnName.groupdict()["name"]].append(float(fcnValue.groupdict()["value"]))
-=======
               if fcnName.groupdict()["name"] not in functionValuesForEachTime:
                 functionValuesForEachTime[fcnName.groupdict()["name"]] = []
               functionValuesForEachTime[fcnName.groupdict()["name"]].append(float(fcnValue.groupdict()["value"]))
     for parameter in functionValuesForEachTime:
       functionValuesForEachTime[parameter] = np.asarray(functionValuesForEachTime[parameter])
->>>>>>> 5c509111
     return functionValuesForEachTime
 
   def returnVolumeHybro(self,timeBlock):
@@ -129,11 +109,7 @@
       CONTROL VOLUME HYDRODYNAMICS EDIT
       @ In, timeBlock, dict, {"time":[lines Of Output for that time]}
     """
-<<<<<<< HEAD
-    volForEachTime = defaultdict(list)
-=======
     volForEachTime = {'time': []}
->>>>>>> 5c509111
     for time,listOfLines in timeBlock.items():
       volForEachTime['time'].append(float(time))
       for cnt, line in enumerate(listOfLines):
@@ -150,26 +126,6 @@
             for paramCnt,header in enumerate(headers):
               parameter = "volume_"+str(volumeNumber)+"_"+header.strip()
               try:
-<<<<<<< HEAD
-                testFloat = float(valueSplit[paramCnt])
-                volForEachTime[parameter].append(float(valueSplit[paramCnt]))
-              except ValueError:
-                # in this way, the "strings" are not placed in the resulting csv
-                pass
-    return volForEachTime
-
-  def returnData(self):
-    """
-      Method to return the data in a dictionary
-      @ In, None
-      @ Out, data, dict, the dictionary containing the data {var1:array,var2:array,etc}
-    """
-    data = self.timeParams
-    data.update(self.functions)
-    return data
-
-  def writeCsv(self,filen):
-=======
                 _ =  float(valueSplit[paramCnt])
                 if parameter not in volForEachTime:
                   volForEachTime[parameter] = []
@@ -186,32 +142,11 @@
     return volForEachTime
 
   def returnData(self):
->>>>>>> 5c509111
     """
       Method to return the data in a dictionary
       @ In, None
       @ Out, data, dict, the dictionary containing the data {var1:array,var2:array,etc}
     """
-<<<<<<< HEAD
-    with open(filen,'w+') as IOcsvfile:
-      getHeaders = list(self.timeParams.keys())
-      getHeaders.pop(getHeaders.index("time"))
-      CFHeaders = list(self.functions.keys())
-      CFHeaders.pop(CFHeaders.index("time"))
-      headers = getHeaders+CFHeaders
-      header = ','.join(['time']+headers) + "\n"
-      IOcsvfile.write(header)
-      for cnt in range(len(self.timeParams['time'])):
-        stringToWrite = str(self.timeParams['time'][cnt])
-        for var in headers:
-          if var in self.timeParams:
-            stringToWrite+=","+str(self.timeParams[var][cnt])
-          else:
-            stringToWrite+=","+str(self.functions[var][cnt])
-        stringToWrite+="\n"
-        IOcsvfile.write(stringToWrite)
-=======
     data = self.timeParams
     data.update(self.functions)
-    return data
->>>>>>> 5c509111
+    return data