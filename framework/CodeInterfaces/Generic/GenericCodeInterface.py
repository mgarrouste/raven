# Copyright 2017 Battelle Energy Alliance, LLC
#
# Licensed under the Apache License, Version 2.0 (the "License");
# you may not use this file except in compliance with the License.
# You may obtain a copy of the License at
#
# http://www.apache.org/licenses/LICENSE-2.0
#
# Unless required by applicable law or agreed to in writing, software
# distributed under the License is distributed on an "AS IS" BASIS,
# WITHOUT WARRANTIES OR CONDITIONS OF ANY KIND, either express or implied.
# See the License for the specific language governing permissions and
# limitations under the License.
"""
Created March 17th, 2015

@author: talbpaul
"""
from __future__ import division, print_function, unicode_literals, absolute_import
import warnings
warnings.simplefilter('default',DeprecationWarning)

import os
import copy
import GenericParser
from CodeInterfaceBaseClass import CodeInterfaceBase

class GenericCode(CodeInterfaceBase):
  """
    This class is used as a generic code interface for Model.Code in Raven.  It expects
    input paremeters to be specified by input file, input files be specified by either
    command line or in a main input file, and produce a csv output.  It makes significant
    use of the 'clargs', 'fileargs', 'prepend', 'text', and 'postpend' nodes in the input
    XML file.  See base class for more details.
  """
  def __init__(self):
    """
      Initializes the GenericCode Interface.
      @ In, None
      @ Out, None
    """
    CodeInterfaceBase.__init__(self) # The base class doesn't actually implement this, but futureproofing.
    self.inputExtensions  = []       # list of extensions for RAVEN to edit as inputs
    self.outputExtensions = []       # list of extensions for RAVEN to gather data from?
    self.execPrefix       = ''       # executioner command prefix (e.g., 'python ')
    self.execPostfix      = ''       # executioner command postfix (e.g. -zcvf)
    self.caseName         = None     # base label for outgoing files, should default to inputFileName
<<<<<<< HEAD
    self.fixedOutFileName = None     # CSV output file name of the run code (in case it is hardcoded in the driven code)
=======
    self.fixedOutFileName = None     # CSV output filename of the run code (in case it is hardcoded in the driven code)
>>>>>>> 7c58f908

  def _readMoreXML(self,xmlNode):
    """
      Function to read the portion of the xml input that belongs to this class and
      initialize some members based on inputs.
      @ In, xmlNode, xml.etree.ElementTree.Element, Xml element node
      @ Out, None
    """
    outFileName = xmlNode.find("outputFile")
    self.fixedOutFileName = outFileName.text if outFileName is not None else None
    if self.fixedOutFileName is not None:
      if '.' in self.fixedOutFileName and self.fixedOutFileName.split(".")[-1] != 'csv':
        raise IOError('user defined output extension "'+userExt+'" is not a "csv"!')
      else:
        self.fixedOutFileName = '.'.join(self.fixedOutFileName.split(".")[:-1])

  def addDefaultExtension(self):
    """
      The Generic code interface does not accept any default input types.
      @ In, None
      @ Out, None
    """
    pass

  def generateCommand(self,inputFiles,executable,clargs=None, fargs=None):
    """
      See base class.  Collects all the clargs and the executable to produce the command-line call.
      Returns tuple of commands and base file name for run.
      Commands are a list of tuples, indicating parallel/serial and the execution command to use.
      @ In, inputFiles, list, List of input files (lenght of the list depends on the number of inputs have been added in the Step is running this code)
      @ In, executable, string, executable name with absolute path (e.g. /home/path_to_executable/code.exe)
      @ In, clargs, dict, optional, dictionary containing the command-line flags the user can specify in the input (e.g. under the node < Code >< clargstype =0 input0arg =0 i0extension =0 .inp0/ >< /Code >)
      @ In, fargs, dict, optional, a dictionary containing the axuiliary input file variables the user can specify in the input (e.g. under the node < Code >< clargstype =0 input0arg =0 aux0extension =0 .aux0/ >< /Code >)
      @ Out, returnCommand, tuple, tuple containing the generated command. returnCommand[0] is the command to run the code (string), returnCommand[1] is the name of the output root
    """
    if clargs==None:
      raise IOError('No input file was specified in clargs!')
    #check for output either in clargs or fargs
    #if len(fargs['output'])<1 and 'output' not in clargs.keys():
    #  raise IOError('No output file was specified, either in clargs or fileargs!')
    #check for duplicate extension use
    usedExt=[]
    for ext in list(clargs['input'][flag] for flag in clargs['input'].keys()) + list(fargs['input'][var] for var in fargs['input'].keys()):
      if ext not in usedExt:
        usedExt.append(ext)
      else:
        raise IOError('GenericCodeInterface cannot handle multiple input files with the same extension.  You may need to write your own interface.')

    #check all required input files are there
    inFiles=inputFiles[:]
    for exts in list(clargs['input'][flag] for flag in clargs['input'].keys()) + list(fargs['input'][var] for var in fargs['input'].keys()):
      for ext in exts:
        found=False
        for inf in inputFiles:
          if '.'+inf.getExt() == ext:
            found=True
            inFiles.remove(inf)
            break
        if not found:
          raise IOError('input extension "'+ext+'" listed in input but not in inputFiles!')
    #TODO if any remaining, check them against valid inputs

    #PROBLEM this is limited, since we can't figure out which .xml goes to -i and which to -d, for example.
    def getFileWithExtension(fileList,ext):
      """
      Just a script to get the file with extension ext from the fileList.
      @ In, fileList, the string list of filenames to pick from.
      @ Out, ext, the string extension that the desired filename ends with.
      """
      found = False
      for index,inputFile in enumerate(fileList):
        if inputFile.getExt() == ext:
          found=True
          break
      if not found:
        raise IOError('No InputFile with extension '+ext+' found!')
      return index,inputFile

    #prepend
    todo = ''
    todo += clargs['pre']+' '
    todo += executable
    index=None
    #inputs
    for flag,exts in clargs['input'].items():
      if flag == 'noarg':
        for ext in exts:
          idx,fname = getFileWithExtension(inputFiles,ext.strip('.'))
          todo+=' '+fname.getFilename()
          if index == None:
            index = idx
        continue
      todo += ' '+flag
      for ext in exts:
        idx,fname = getFileWithExtension(inputFiles,ext.strip('.'))
        todo+=' '+fname.getFilename()
        if index == None:
          index = idx
    #outputs
    #FIXME I think if you give multiple output flags this could result in overwriting
    self.caseName = inputFiles[index].getBase()
<<<<<<< HEAD
    outfile = 'out~'+self.caseName
    if 'output' in clargs:
      todo+=' '+clargs['output']+' '+outfile
    if self.fixedOutFileName is not None:
      outfile = self.fixedOutFileName
=======
    outFile = 'out~'+self.caseName
    if 'output' in clargs:
      todo+=' '+clargs['output']+' '+outFile
    if self.fixedOutFileName is not None:
      outFile = self.fixedOutFileName
>>>>>>> 7c58f908
    todo+=' '+clargs['text']
    #postpend
    todo+=' '+clargs['post']
    returnCommand = [('parallel',todo)],outFile
    print('Execution Command: '+str(returnCommand[0]))
    return returnCommand

  def createNewInput(self,currentInputFiles,origInputFiles,samplerType,**Kwargs):
    """
      This method is used to generate an input based on the information passed in.
      @ In, currentInputFiles, list,  list of current input files (input files from last this method call)
      @ In, oriInputFiles, list, list of the original input files
      @ In, samplerType, string, Sampler type (e.g. MonteCarlo, Adaptive, etc. see manual Samplers section)
      @ In, Kwargs, dictionary, kwarded dictionary of parameters. In this dictionary there is another dictionary called "SampledVars"
            where RAVEN stores the variables that got sampled (e.g. Kwargs['SampledVars'] => {'var1':10,'var2':40})
      @ Out, newInputFiles, list, list of newer input files, list of the new input files (modified and not)
    """
    indexes=[]
    infiles=[]
    origfiles=[]
    #FIXME possible danger here from reading binary files
    for index,inputFile in enumerate(currentInputFiles):
      if inputFile.getExt() in self.getInputExtension():
        indexes.append(index)
        infiles.append(inputFile)
    for index,inputFile in enumerate(origInputFiles):
      if inputFile.getExt() in self.getInputExtension():
        origfiles.append(inputFile)
    parser = GenericParser.GenericParser(infiles)
    parser.modifyInternalDictionary(**Kwargs)
    parser.writeNewInput(currentInputFiles,origfiles)
    return currentInputFiles<|MERGE_RESOLUTION|>--- conflicted
+++ resolved
@@ -45,11 +45,7 @@
     self.execPrefix       = ''       # executioner command prefix (e.g., 'python ')
     self.execPostfix      = ''       # executioner command postfix (e.g. -zcvf)
     self.caseName         = None     # base label for outgoing files, should default to inputFileName
-<<<<<<< HEAD
-    self.fixedOutFileName = None     # CSV output file name of the run code (in case it is hardcoded in the driven code)
-=======
     self.fixedOutFileName = None     # CSV output filename of the run code (in case it is hardcoded in the driven code)
->>>>>>> 7c58f908
 
   def _readMoreXML(self,xmlNode):
     """
@@ -151,19 +147,11 @@
     #outputs
     #FIXME I think if you give multiple output flags this could result in overwriting
     self.caseName = inputFiles[index].getBase()
-<<<<<<< HEAD
-    outfile = 'out~'+self.caseName
-    if 'output' in clargs:
-      todo+=' '+clargs['output']+' '+outfile
-    if self.fixedOutFileName is not None:
-      outfile = self.fixedOutFileName
-=======
     outFile = 'out~'+self.caseName
     if 'output' in clargs:
       todo+=' '+clargs['output']+' '+outFile
     if self.fixedOutFileName is not None:
       outFile = self.fixedOutFileName
->>>>>>> 7c58f908
     todo+=' '+clargs['text']
     #postpend
     todo+=' '+clargs['post']
