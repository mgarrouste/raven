--- conflicted
+++ resolved
@@ -77,41 +77,6 @@
         valuesRelap = np.array(list(paramDict['relapData'].values())).T[lineNumber].tolist()
         data.append(valuesPhisics+valuesRelap)
         addedNow = True
-<<<<<<< HEAD
-
-      # if the relap time on a line is larger the TH_between_burn selected
-      if paramDict['relapData']['time'][lineNumber] >= thBurnStep[THbetweenBurn]:
-        # change the TH_between_burn selected
-        THbetweenBurn = THbetweenBurn + 1
-        # change the burn step in phisics
-        mrTau = mrTau + 1
-        # if this is the last TH_between_burn
-        if THbetweenBurn == len(thBurnStep) and not addedNow:
-          # print the last line of phisics and relap.
-          valuesPhisics = np.array(list(paramDict['phisicsData'].values())).T[-1].tolist()
-          valuesRelap = np.array(list(paramDict['relapData'].values())).T[-1].tolist()
-          data.append(valuesPhisics+valuesRelap)
-    data = np.asarray(data)
-    response = {var: data[: , i] for i, var in enumerate(headers)}
-    return response
-
-  def writeCSV(self,response,relapPhisicsCsv,workingDir):
-    """
-      Joins the RELAP csv and PHISICS csv based on the time lines selected from PHISICS.
-      @ In, response, dictionary, dictionary of values
-      @ In, relapPhisicsCsv, string, output file
-      @ In, workingDir, string, absolute path to working directory
-      @ Out, None
-    """
-    np.savetxt(os.path.join(workingDir,relapPhisicsCsv), np.atleast_2d(list(response.values())).T, delimiter=',', header=",".join(list(response.keys())), comments='')
-
-  def returnData(self):
-    """
-      Method to return the data in a dictionary
-      @ In, None
-      @ Out, self.response, dict, the dictionary containing the data {var1:array,var2:array,etc}
-    """
-=======
 
       # if the relap time on a line is larger the TH_between_burn selected
       if paramDict['relapData']['time'][lineNumber] >= thBurnStep[THbetweenBurn]:
@@ -135,5 +100,4 @@
       @ In, None
       @ Out, self.response, dict, the dictionary containing the data {var1:array,var2:array,etc}
     """
->>>>>>> 5c509111
     return self.response