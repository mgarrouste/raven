--- conflicted
+++ resolved
@@ -465,20 +465,6 @@
           t[index] = t[index] + numpy.finfo(float).eps*t[index]*iIndex
         varTrajectories[:,0] = t.to_numpy()
       response = {var:varTrajectories[:,i] for (i, var) in enumerate(varNames[0])}
-<<<<<<< HEAD
-      # write CSV if the user requests it
-      if self._writeCSV:
-        # Define the name of the CSV file.
-        sourceFileName = os.path.join(workingDir, output)         # The source file comes in without extension on it
-        destFileName = sourceFileName.replace('rawout~', 'out~')  # When write the CSV file, change rawout~ to out~
-        destFileName += '.csv' # Add the file extension .csv
-        # Write the CSV file.
-        with open(destFileName,"w") as csvFile:
-          resultsWriter = csv.writer(csvFile, lineterminator=str(u'\n'), delimiter=str(u','), quotechar=str(u'"'))
-          resultsWriter.writerows(varNames)
-          resultsWriter.writerows(varTrajectories)
-=======
->>>>>>> 5c509111
     else:
       raise Exception('File structure not supported!')
     #release memory
