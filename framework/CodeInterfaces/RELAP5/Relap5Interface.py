# Copyright 2017 Battelle Energy Alliance, LLC
#
# Licensed under the Apache License, Version 2.0 (the "License");
# you may not use this file except in compliance with the License.
# You may obtain a copy of the License at
#
# http://www.apache.org/licenses/LICENSE-2.0
#
# Unless required by applicable law or agreed to in writing, software
# distributed under the License is distributed on an "AS IS" BASIS,
# WITHOUT WARRANTIES OR CONDITIONS OF ANY KIND, either express or implied.
# See the License for the specific language governing permissions and
# limitations under the License.
"""
Created on April 14, 2014

@author: alfoa
"""
from __future__ import division, print_function, unicode_literals, absolute_import

import os
import copy
import relapdata
import shutil
import re
from math import *
from CodeInterfaceBaseClass import CodeInterfaceBase
import RELAPparser


class Relap5(CodeInterfaceBase):
  """
    this class is used a part of a code dictionary to specialize Model.Code for RELAP5-3D Version 4.0.3
  """

  def initialize(self, runInfo, oriInputFiles):
    """
      Method to initialize the run of a new step
      @ In, runInfo, dict,  dictionary of the info in the <RunInfo> XML block
      @ In, oriInputFiles, list, list of the original input files
      @ Out, None
    """
    found = False
    for index, inputFile in enumerate(oriInputFiles):
      if inputFile.getExt() in self.getInputExtension():
        found = True
        break
    if not found:
      raise IOError('None of the input files has one of the following extensions: ' + ' '.join(self.getInputExtension()))
    parser = RELAPparser.RELAPparser(oriInputFiles[index].getAbsFile())
    cards = []
    for operator in self.operators:
      cards += operator['cards']
    if len(cards) > 0:
      cardValues = parser.retrieveCardValues(list(set(cards)))
      for cnt in range(len(self.operators)):
        self.operators[cnt]['cardsValues'] = {card:cardValues[card] for card in self.operators[cnt]['cards']}

  def _readMoreXML(self,xmlNode):
    """
      Function to read the portion of the xml input that belongs to this specialized class and initialize
      some members based on inputs. This can be overloaded in specialize code interface in order to
      read specific flags.
      Only one option is possible. You can choose here, if multi-deck mode is activated, from which deck you want to load the results
      @ In, xmlNode, xml.etree.ElementTree.Element, Xml element node
      @ Out, None.
    """
    self.outputDeck = -1 # default is the last deck!
    self.operators  = []
    for child in xmlNode:
      if child.tag == 'outputDeckNumber':
        try:
          self.outputDeck = int(child.text)
        except ValueError:
          raise ValueError("can not convert outputDeckNumber to integer!!!! Got "+ child.text)
      elif child.tag == 'operator':
        operator = {}
        if 'variables' not in child.attrib:
          raise ValueError('ERROR in "RELAP5 Code Interface": "variables" attribute must be inputted in the <operator> XML node' )

        operator['vars'] = [var.strip() for var in child.attrib['variables'].split(",")]

        cards = child.find("cards")
        expression = child.find("expression")
        if cards is None or expression is None:
          raise IOError('ERROR in "RELAP5 Code Interface": <' +'cards' if cards is None else 'expression'+  '> node must be inputted within the <operator> XML node' )
        operator['cards'] = [self._convertVariablNameInInfo(card.strip()) for card in cards.text.split(",")]

        expression = expression.text.strip()
        operator['expression'] = copy.copy(expression)
        # now we check if the inputted expression is a valid python expression
        if '%card%' not in expression:
          raise IOError('ERROR in "RELAP5 Code Interface": <expression> node must contain the token "%card%"!' )
        expression = expression.replace("%card%","1.0")
        for var in operator['vars']:
          expression = expression.replace(var,"1.0")
        try:
          eval(expression)
        except Exception as e:
          raise IOError('ERROR in "RELAP5 Code Interface": inputted <expression> is not valid! Exception:'+str(e) )
        self.operators.append(operator)

  def generateCommand(self,inputFiles,executable,clargs=None,fargs=None, preExec=None):
    """
      This method is used to retrieve the command (in tuple format) needed to launch the Code.
      See base class.  Collects all the clargs and the executable to produce the command-line call.
      Returns tuple of commands and base file name for run.
      Commands are a list of tuples, indicating parallel/serial and the execution command to use.
      @ In, inputFiles, list, List of input files (length of the list depends on the number of inputs have been added in the Step is running this code)
      @ In, executable, string, executable name with absolute path (e.g. /home/path_to_executable/code.exe)
      @ In, clargs, dict, optional, dictionary containing the command-line flags the user can specify in the input (e.g. under the node < Code >< clargstype =0 input0arg =0 i0extension =0 .inp0/ >< /Code >)
      @ In, fargs, dict, optional, a dictionary containing the auxiliary input file variables the user can specify in the input (e.g. under the node < Code >< fileargstype =0 input0arg =0 aux0extension =0 .aux0/ >< /Code >)
      @ In, preExec, string, optional, a string the command that needs to be pre-executed before the actual command here defined
      @ Out, returnCommand, tuple, tuple containing the generated command. returnCommand[0] is the command to run the code (string), returnCommand[1] is the name of the output root
    """
    found = False
    for index, inputFile in enumerate(inputFiles):
      if inputFile.getExt() in self.getInputExtension():
        found = True
        break
    if not found:
      raise IOError('None of the input files has one of the following extensions: ' + ' '.join(self.getInputExtension()))
    outputfile = 'out~'+inputFiles[index].getBase()
    if clargs:
      addflags = clargs['text']
    else:
      addflags = ''
    #commandToRun = executable + ' -i ' + inputFiles[index].getFilename() + ' -o ' + outputfile  + '.o' + ' -r ' + outputfile  + '.r' + addflags
    commandToRun = executable + ' -i ' + inputFiles[index].getFilename() + ' -o ' + outputfile  + '.o ' +  addflags
    commandToRun = commandToRun.replace("\n"," ")
    commandToRun  = re.sub("\s\s+" , " ", commandToRun )
    returnCommand = [('parallel',commandToRun)], outputfile
    return returnCommand

  def finalizeCodeOutput(self,command,output,workingDir):
    """
      This method is called by the RAVEN code at the end of each run (if the method is present, since it is optional).
      It can be used for those codes, that do not create CSV files to convert the whatever output format into a csv
      @ In, command, string, the command used to run the just ended job
      @ In, output, string, the Output name root
      @ In, workingDir, string, current working dir
      @ Out, response, dict, dictionary containing the data
    """
    outputobj=relapdata.relapdata(os.path.join(workingDir,output+'.o'),self.outputDeck)
    if outputobj.hasAtLeastMinorData():
      response = outputobj.returnData()
<<<<<<< HEAD
      # write CSV logger if the flag is on
      if self._writeCSV:
        outputobj.writeCSV(os.path.join(workingDir,output+'.csv'))
=======
>>>>>>> 5c509111
      return response
    else:
      raise IOError('Relap5 output file '+ command.split('-o')[0].split('-i')[-1].strip()+'.o' + ' does not contain any minor edits. It might be crashed!')

  def checkForOutputFailure(self,output,workingDir):
    """
      This method is called by the RAVEN code at the end of each run  if the return code is == 0.
      This method needs to be implemented by the codes that, if the run fails, return a return code that is 0
      This can happen in those codes that record the failure of the job (e.g. not converged, etc.) as normal termination (returncode == 0)
      This method can be used, for example, to parse the outputfile looking for a special keyword that testifies that a particular job got failed
      (e.g. in RELAP5 would be the keyword "********")
      @ In, output, string, the Output name root
      @ In, workingDir, string, current working dir
      @ Out, failure, bool, True if the job is failed, False otherwise
    """
    failure = True
    goodWord  = ["Transient terminated by end of time step cards","Transient terminated by trip"]
    try:
      outputToRead = open(os.path.join(workingDir,output+'.o'),"r")
    except:
      return failure
    readLines = outputToRead.readlines()

    for goodMsg in goodWord:
      if any(goodMsg in x for x in readLines[-20:]):
        failure = False
    return failure

  def _evaluateOperators(self,**Kwargs):
    """
      Method to evaluate the operators
      @ In, Kwargs, dictionary, kwarded dictionary of parameters. In this dictionary there is another dictionary called "SampledVars"
             where RAVEN stores the variables that got sampled (e.g. Kwargs['SampledVars'] => {'var1':10,'var2':40})
      @ Out, None
    """
    for operator in self.operators:
      expression = copy.copy(operator['expression'])
      for var in operator['vars']:
        if var not in Kwargs['SampledVars']:
          raise ValueError('The variable "'+var+'" has not been found among the  SampledVars')
        expression = expression.replace(var,str(Kwargs['SampledVars'][var]))
      expr = copy.copy(expression)
      for card in operator['cards']:
        expr = expr.replace("%card%",operator['cardsValues'][card])
        try:
          Kwargs['SampledVars'][card] = eval(expr)
        except Exception as e:
          raise IOError('ERROR in "RELAP5 Code Interface": inputted <expression> is not valid! Exception:'+str(e) )

  def createNewInput(self,currentInputFiles,oriInputFiles,samplerType,**Kwargs):
    """
      this generate a new input file depending on which sampler is chosen
      @ In, currentInputFiles, list,  list of current input files (input files from last this method call)
      @ In, oriInputFiles, list, list of the original input files
      @ In, samplerType, string, Sampler type (e.g. MonteCarlo, Adaptive, etc. see manual Samplers section)
      @ In, Kwargs, dictionary, kwarded dictionary of parameters. In this dictionary there is another dictionary called "SampledVars"
             where RAVEN stores the variables that got sampled (e.g. Kwargs['SampledVars'] => {'var1':10,'var2':40})
      @ Out, newInputFiles, list, list of newer input files, list of the new input files (modified and not)
    """
    self._samplersDictionary                = {}
    if 'dynamiceventtree' in str(samplerType).lower():
      self._samplersDictionary[samplerType] = self.DynamicEventTreeForRELAP5
    else:
      self._samplersDictionary[samplerType] = self.pointSamplerForRELAP5
    if len(self.operators) > 0:
      self._evaluateOperators(**Kwargs)
    found = False
    for index, inputFile in enumerate(currentInputFiles):
      if inputFile.getExt() in self.getInputExtension():
        found = True
        break
    if not found:
      raise IOError('None of the input files has one of the following extensions: ' + ' '.join(self.getInputExtension()))
    parser = RELAPparser.RELAPparser(currentInputFiles[index].getAbsFile())
    metadataToTransfer = Kwargs.get("metadataToTransfer",None)
    if metadataToTransfer is not None:
      sourceID = metadataToTransfer.get("sourceID",None)
      if sourceID is not None:
        # search for restrt file
        sourcePath = os.path.join(currentInputFiles[index].getPath(),"../",sourceID)
        rstrtFile = None
        for fileToCheck in os.listdir(sourcePath):
          if fileToCheck.strip() == 'restrt' or fileToCheck.strip().endswith(".r"):
            rstrtFile = fileToCheck
        if rstrtFile is None:
          raise IOError("metadataToTransfer|sourceID has been provided but no restart file has been found!")
        sourceFile = os.path.join(sourcePath, rstrtFile)
        try:
          shutil.copy(sourceFile, currentInputFiles[index].getPath())
        except:
          raise IOError('not able to copy restart file from "'+sourceFile+'" to "'+currentInputFiles[index].getPath()+'"')
      else:
        raise IOError('the only metadtaToTransfer that is available in RELAP5 is "sourceID". Got instad: '+', '.join(metadataToTransfer.keys()))

    if 'None' not in str(samplerType):
      modifDict = self._samplersDictionary[samplerType](**Kwargs)
      parser.modifyOrAdd(modifDict,True)

    parser.printInput(currentInputFiles[index])
    return currentInputFiles

  def _convertVariablNameInInfo(self, variableName):
    """
      @ In, variableName, string, the variable name to be converted
      @ Out, (deck, card, word), tuple , the converted variable (deck #, card #, word #)
    """
    if type(variableName).__name__ == 'tuple':
      return variableName

    key = variableName.split(':')
    multiDeck = key[0].split("|")
    card, deck, word = key[0], 1, (key[-1] if len(key) >1 else 0)
    if len(multiDeck) > 1:
      card = multiDeck[1]
      deck = multiDeck[0]
    try:
      deck = int(deck)
    except ValueError:
      raise IOError("RELAP5 interface: activated multi-deck/case approach but the deck number is not an integer (first word followed by '|' symbol). Got "+str(deck))
    try:
      word = int(word)
    except ValueError:
      raise IOError("RELAP5 interface: word number is not an integer (first word followed by '|' symbol). Got "+str(word))

    return (deck, card, word)


  def pointSamplerForRELAP5(self,**Kwargs):
    """
      This method is used to create a list of dictionaries that can be interpreted by the input Parser
      in order to change the input file based on the information present in the Kwargs dictionary.
      This is specific for Point samplers (Grid, Stratified, Monte Carlo, etc.).
      @ In, **Kwargs, dict, kwared dictionary containing the values of the parameters to be changed
      @ Out, listDict, list, list of dictionaries used by the parser to change the input file
    """
    listDict = []
    modifDict = {}
    deckList = {1:{}}
    deckActivated = False
    for keys in Kwargs['SampledVars']:
      deck, card, word = self._convertVariablNameInInfo(keys)
      deckActivated = deck > 1
      if deck not in deckList:
        deckList[deck] = {}
      if card not in deckList[deck]:
        deckList[deck][card] = [{'position':word,'value':Kwargs['SampledVars'][keys]}]
      else:
        deckList[deck][card].append({'position':word,'value':Kwargs['SampledVars'][keys]})

      if deck is None:
        # check if other variables have been defined with a deck ID, in case...error out
        if deckActivated:
          raise IOError("If the multi-deck/case approach gets activated, all the variables need to provide a DECK ID. E.g. deckNumber|card|word ! Wrong variable is "+card)
    modifDict['decks']=deckList
    listDict.append(modifDict)
    return listDict

  def DynamicEventTreeForRELAP5(self,**Kwargs):
    """
      This method is used to create a list of dictionaries that can be interpreted by the input Parser
      in order to change the input file based on the information present in the Kwargs dictionary.
      This is specific for DET-based samplers.
      @ In, **Kwargs, dict, kwared dictionary containing the values of the parameters to be changed
      @ Out, listDict, list, list of dictionaries used by the parser to change the input file
    """
    listDict =[]
    deckList={1:{}}   #  List of decks with the cards to be modified in RELAP5 Input File
    deckActivated = False
    # Check the initiator distributions and add the next threshold
    if 'initiator_distribution' in Kwargs.keys():
      for i in range(len(Kwargs['initiator_distribution'])):
        modifDict = {}
        modifDict['name'] = ['Distributions',Kwargs['initiator_distribution'][i]]
        modifDict['ProbabilityThreshold'] = Kwargs['PbThreshold'][i]
        listDict.append(modifDict)
        del modifDict
    # add the initial time for this new branch calculation
    if 'startTime' in Kwargs.keys():
      if Kwargs['startTime'] != 'Initial':
        modifDict = {}
        st_time = Kwargs['startTime']
        modifDict['name'] = ['Executioner']
        modifDict['startTime'] = st_time
        listDict.append(modifDict)
        del modifDict
    # create the restart file name root from the parent branch calculation
    # in order to restart the calc from the last point in time
    if 'end_ts' in Kwargs.keys():
      #if Kwargs['end_ts'] != 0 or Kwargs['end_ts'] == 0:
      if str(Kwargs['startTime']) != 'Initial':
        modifDict = {}
        #restart_parent = Kwargs['RAVEN_parentID']+'~restart.r'
        #new_restart = Kwargs['prefix']+'~restart.r'
        #shutil.copyfile(restart_parent,new_restart)
        modifDict['name'] = ['Executioner']
        #modifDict['restart_file_base'] = new_restart
        #print('CODE INTERFACE: Restart file name base is "' + new_restart + '"')
        listDict.append(modifDict)
        del modifDict
    # max simulation time (if present)
    if 'end_time' in Kwargs.keys():
      modifDict = {}
      end_time = Kwargs['end_time']
      modifDict['name'] = ['Executioner']
      modifDict['end_time'] = end_time
      listDict.append(modifDict)
      del modifDict

    modifDict = {}
    modifDict['name'] = ['Output']
    modifDict['num_restart_files'] = 1
    listDict.append(modifDict)
    del modifDict
    # in this way we erase the whole block in order to neglect eventual older info
    # remember this "command" must be added before giving the info for refilling the block
    modifDict = {}
    modifDict['name'] = ['RestartInitialize']
    modifDict['erase_block'] = True
    listDict.append(modifDict)

    del modifDict
    # check and add the variables that have been changed by a distribution trigger
    # add them into the RestartInitialize block
    if 'branch_changed_param' in Kwargs.keys():
      if Kwargs['branch_changed_param'][0] not in ('None',b'None'):
        for i in range(len(Kwargs['branch_changed_param'])):
          modifDict = {}
          modifDict['name'] = ['RestartInitialize',Kwargs['branch_changed_param'][i]]
          modifDict['value'] = Kwargs['branch_changed_param_value'][i]
          listDict.append(modifDict)
          del modifDict
    modifDict={}
    for keys in Kwargs['SampledVars']:
      key = keys.split(':')
      deck = None
      multiDeck = key[0].split("|")
      if len(multiDeck) > 1:
        card = multiDeck[1]
        deck = multiDeck[0]
        try:
          deck = int(deck)
        except:
          raise IOError("RELAP5 interface: activated multi-deck/case approach but the deck number is not an integer (first word followed by '|' symbol). Got "+str(deck))
        deckActivated = True
        if deck not in deckList.keys():
          deckList[deck] = {}
      else:
        deck = 1
        card = key[0]
      if len(key) > 1:

        if Kwargs['startTime'] != 'Initial':
          if card not in deckList[deck].keys():
            deckList[deck][card] = [{'position':int(key[1]),'value':float(Kwargs['SampledVars'][keys])}]
          else:
            deckList[deck][card].append({'position':int(key[1]),'value':float(Kwargs['SampledVars'][keys])})
        else:
          if card not in deckList[deck].keys():
            deckList[deck][card] = [{'position':int(key[1]),'value':Kwargs['SampledVars'][keys]}]
          else:
            deckList[deck][card].append({'position':int(key[1]),'value':Kwargs['SampledVars'][keys]})
      else:
        if Kwargs['startTime'] != 'Initial':
          if card not in deckList[deck].keys():
            deckList[deck][card]=[{'position':0,'value':float(Kwargs['SampledVars'][keys])}]
          else:
            deckList[deck][card].append({'position':0,'value':float(Kwargs['SampledVars'][keys])})
        else:
          if card not in deckList[deck].keys():
            deckList[deck][card]=[{'position':0,'value':float(Kwargs['SampledVars'][keys])}]
          else:
            deckList[deck][card].append({'position':0,'value':float(Kwargs['SampledVars'][keys])})
      if deck is None:
        # check if other variables have been defined with a deck ID, in case...error out
        if deckActivated:
          raise IOError("If the multi-deck/case approach gets activated, all the variables need to provide a DECK ID. E.g. deckNumber|card|word ! Wrong variable is "+card)
    modifDict['decks']=deckList
    if 'aux_vars' in Kwargs.keys():
      for keys in Kwargs['aux_vars']:
        deck = None
        key = keys.split(':')
        multiDeck = key[0].split("|")
        if len(multiDeck) > 1:
          card = multiDeck[1]
          deck = multiDeck[0]
          try:
            deck = int(deck)
          except:
            raise IOError("RELAP5 interface: activated multi-deck/case approach but the deck number is not an integer (first word followed by '|' symbol). Got "+str(deck))
          deckActivated = True
          if deck not in deckList.keys():
            deckList[deck] = {}
        else:
          card = key[0]
        if len(key) > 1:
          if card not in deckList[deck].keys():
            deckList[deck][card]=[{'position':int(key[1]),'value':Kwargs['aux_vars'][keys]}]
          else:
            deckList[deck][card].append({'position':int(key[1]),'value':Kwargs['aux_vars'][keys]})
        else:
          if card not in deckList[deck].keys():
            deckList[deck][card]=[{'position':0,'value':Kwargs['aux_vars'][keys]}]
          else:
            deckList[deck][card].append({'position':0,'value':Kwargs['aux_vars'][keys]})
        if deck is None:
          # check if other variables have been defined with a deck ID, in case...error out
          if deckActivated:
            raise IOError("If the multi-deck/case approach gets activated, all the variables need to provide a DECK ID. E.g. deckNumber|card|word ! Wrong variable is "+card)
        modifDict['cards']=deckList
    listDict.append(modifDict)
    del modifDict
    return listDict<|MERGE_RESOLUTION|>--- conflicted
+++ resolved
@@ -144,12 +144,6 @@
     outputobj=relapdata.relapdata(os.path.join(workingDir,output+'.o'),self.outputDeck)
     if outputobj.hasAtLeastMinorData():
       response = outputobj.returnData()
-<<<<<<< HEAD
-      # write CSV logger if the flag is on
-      if self._writeCSV:
-        outputobj.writeCSV(os.path.join(workingDir,output+'.csv'))
-=======
->>>>>>> 5c509111
       return response
     else:
       raise IOError('Relap5 output file '+ command.split('-o')[0].split('-i')[-1].strip()+'.o' + ' does not contain any minor edits. It might be crashed!')
