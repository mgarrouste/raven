--- conflicted
+++ resolved
@@ -317,13 +317,9 @@
         - "id": it is a special keyword attached to
           this runner to identify that this runner belongs to a special set of runs that need to be
           grouped together (all will be retrievable only when all the runs ended).
-<<<<<<< HEAD
-        - "size", number of runs in this group
-=======
         - "size", number of runs in this group self.__batching
         NOTE: If the "size" of the group is only set the first time a job of this group is added.
               Consequentially the size is immutable
->>>>>>> bb36aded
       @ In, clientQueue, boolean, optional, if this run needs to be added in the
         clientQueue
       @ Out, None
@@ -352,11 +348,8 @@
       # TODO: create method in Runner to set flags,ids,etc in the instanciated runner
       internalJob.groupId = groupId
       if groupId not in self.__batching:
-<<<<<<< HEAD
-=======
         # NOTE: The size of the group is only set once the first job beloning to a group is added
         #       ***** THE size of a group is IMMUTABLE *****
->>>>>>> bb36aded
         self.__batching[groupId] = {"counter": 0, "ids": [], "size": groupInfo['size'], 'finished': []}
       self.__batching[groupId]["counter"] += 1
       if self.__batching[groupId]["counter"] > self.__batching[groupId]["size"]:
@@ -437,12 +430,6 @@
            and the Step when retrieving multiple jobs.
            An issue has been opened: 'JobHandler and Batching #1402'
     '''
-<<<<<<< HEAD
-    import time
-    time.sleep(0.001)
-
-=======
->>>>>>> bb36aded
     with self.__queueLock:
       ## If there is still something left in the queue, we are not done yet.
       if len(self.__queue)>0 or len(self.__clientQueue)>0:
@@ -609,26 +596,15 @@
           runsToBeRemoved.append(i)
           self.__checkAndRemoveFinished(run)
           ##FIXME: IF THE RUN IS PART OF A BATCH AND IT FAILS, WHAT DO WE DO? alfoa
-<<<<<<< HEAD
-
-      ## check if batches are ready to be returned
-      for groupId in list(self.__batching.keys()):
-=======
       ## check if batches are ready to be returned
       for groupId in list(self.__batching.keys()):
         if len(self.__batching[groupId]['finished']) >  self.__batching[groupId]['size']:
            self.raiseAnError(RuntimeError,'The batching system got corrupted. Open an issue in RAVEN github!')
->>>>>>> bb36aded
         if removeFinished:
           if len(self.__batching[groupId]['finished']) ==  self.__batching[groupId]['size']:
             doneBatch = self.__batching.pop(groupId)
             finished.append(doneBatch['finished'])
         else:
-<<<<<<< HEAD
-          if len(self.__batching[groupId]['finished']) >  self.__batching[groupId]['size']:
-            raise IOError('+++++ batching is messed up ++++++')
-=======
->>>>>>> bb36aded
           doneBatch = self.__batching[groupId]
           finished.append(doneBatch['finished'])
 
@@ -638,16 +614,8 @@
       if removeFinished:
         for i in reversed(runsToBeRemoved):
           self.__finished[i].trackTime('collected')
-<<<<<<< HEAD
-          try:
-            del self.__finished[i]
-          except ImportError:
-            raise IOError('stop')
-            pass
-=======
           del self.__finished[i]
 
->>>>>>> bb36aded
       ## end with self.__queueLock
     return finished
 
