--- conflicted
+++ resolved
@@ -286,29 +286,17 @@
       @ In, the newer node
     """
     self._rootnode = node
-<<<<<<< HEAD
-  
-=======
-
->>>>>>> 670347f2
+
   def updateNodeName(self,path, newName):
     """
       Method to update the name of a node
       @ In, path, string, the node name or full path
-<<<<<<< HEAD
-      @ In, newName, string, the new name 
-=======
       @ In, newName, string, the new name
->>>>>>> 670347f2
     """
     if path == "root": node = self.getrootnode()
     else             : node = self.find(path)
     if node != None: node.name = newName
-<<<<<<< HEAD
-  
-=======
-
->>>>>>> 670347f2
+
   def iter(self, name=None):
     """
       Method for creating a tree iterator for the root node
