# Copyright 2017 Battelle Energy Alliance, LLC
#
# Licensed under the Apache License, Version 2.0 (the "License");
# you may not use this file except in compliance with the License.
# You may obtain a copy of the License at
#
# http://www.apache.org/licenses/LICENSE-2.0
#
# Unless required by applicable law or agreed to in writing, software
# distributed under the License is distributed on an "AS IS" BASIS,
# WITHOUT WARRANTIES OR CONDITIONS OF ANY KIND, either express or implied.
# See the License for the specific language governing permissions and
# limitations under the License.
"""
  Utility module containing methods commonly used throughout the Python framework.
"""
# NOTE we still import these from __future__ here because many machines still running
# python 2.X need to use this file (for example the plugin installer)
from __future__ import division, print_function, absolute_import

# *************************** NOTE FOR DEVELOPERS ***************************
# Do not import numpy or scipy or other libraries that are not              *
# built into python.  Otherwise the import can fail, and since utils        *
# are used by --library-report, this can cause diagnostic messages to fail. *
# ***************************************************************************
import bisect
import sys
import os
import errno
import shutil
import inspect
import subprocess
import platform
<<<<<<< HEAD
import copy
import numpy as np
import xarray as xr
=======
>>>>>>> bbf45b18
from importlib import import_module
# import numpy # DO NOT import! See note above.
# import six   # DO NOT import! see note above.
from difflib import SequenceMatcher

class Object(object):
  """
    Simple custom inheritance object.
  """
  pass

#custom errors
class NoMoreSamplesNeeded(GeneratorExit):
  """
    Custom RAVEN error available for use in the framework.
  """
  pass

class byPass(object):
  """
    This is dummy class that is needed to emulate the "dataObject" resetData method
  """
  def __init__(self):
    self.name = ""

  def resetData(self):
    """
      This is dummy method that is needed to emulate the "dataObject" resetData method
      @ In, None
      @ Out, None
    """
    pass

class StringPartialFormatDict(dict):
  """
    Allows partially formatting a template string.
    See https://stackoverflow.com/questions/17215400/python-format-string-unused-named-arguments
    Use as '{a} {b} {a}'.format_map(StringPartialFormatDict(a='one')) -> 'one {b} one'
  """
  def __missing__(self, key):
    """
      Replaces missing keys with formatting entries. May not work for any formats like {b:1.3e}.
      @ In, key, str, formatting string key (the friend between the braces)
      @ Out, key, str, re-formatted string
    """
    return '{' + key + '}'

def partialFormat(msg, info):
  """
    Automates the partial formatting of a string (msg) with a format dictionary (info).
    Example: '{a} {b} {c}'.partialFormat({b:'two'}) -> '{a} two {c}'
    Note formatting is lost or may cause errors; that is,
    Example: '{a:3s} {b:2d} {c:3s}'.partialFormat({b=2}) -> '{a}  2 {c}'
    @ In, msg, string, string to partially format
    @ In, info, dict, keywords to apply
  """
  return msg.format_map(StringPartialFormatDict(**info))

# ID separator that should be used cross the code when combined ids need to be assembled.
# For example, when the "EnsembleModel" creates new  ``prefix`` ids for sub-models
__idSeparator = "++"

def identifyIfExternalModelExists(caller, moduleIn, workingDir):
  """
    Method to check if a external module exists and in case return the module that needs to be loaded with
    the correct path
    @ In, caller,object, the RAVEN caller (i.e. self)
    @ In, moduleIn, string, module read from the XML file
    @ In, workingDir, string, the path of the working directory
    @ Out, (moduleToLoad, fileName), tuple, a tuple containing the module to load (that should be used in method importFromPath) and the filename (no path)
  """
  if moduleIn.endswith('.py'):
    moduleToLoadString = moduleIn[:-3]
  else:
    moduleToLoadString = moduleIn
  workingDirModule = os.path.abspath(os.path.join(workingDir,moduleToLoadString))
  if os.path.exists(workingDirModule+".py"):
    moduleToLoadString = workingDirModule
    path, filename = os.path.split(workingDirModule)
    os.sys.path.append(os.path.abspath(path))
  else:
    path, filename = os.path.split(moduleToLoadString)
    if (path != ''):
      abspath = os.path.abspath(path)
      if '~' in abspath:
        abspath = os.path.expanduser(abspath)
      if os.path.exists(abspath):
        caller.raiseAWarning('file '+moduleToLoadString+' should be relative to working directory. Working directory: '+workingDir+' Module expected at '+abspath)
        os.sys.path.append(abspath)
      else:
        caller.raiseAnError(IOError,'The path provided for the' + caller.type + ' named '+ caller.name +' does not exist!!! Got: ' + abspath + ' and ' + workingDirModule)
  return moduleToLoadString, filename

def checkIfUnknowElementsinList(referenceList,listToTest):
  """
    Method to check if a list contains elements not contained in another
    @ In, referenceList, list, reference list
    @ In, listToTest, list, list to test
    @ Out, unknownElements, list, list of elements of 'listToTest' not contained in 'referenceList'
  """
  unknownElements = []
  for elem in listToTest:
    if elem not in referenceList:
      unknownElements.append(elem)
  return unknownElements

def checkIfPathAreAccessedByAnotherProgram(pathname, timelapse = 10.0):
  """
    Method to check if a path (file or directory) is currently
    used by another program. It is based on accessing time...
    Probably there is a better way.
    @ In, pathname, string containing the all path
    @ In, timelapse, float, tollerance on time modification
    @ Out, boolReturn, bool, True if it is used by another program, False otherwise
  """
  import stat
  import time
  mode = os.stat(pathname).st_mode
  if not (stat.S_ISREG(mode) or stat.S_ISDIR(mode)):
    raise Exception(UreturnPrintTag('UTILITIES')+': ' +UreturnPrintPostTag('ERROR') + '->  path '+pathname+ ' is neither a file nor a dir!')
  boolReturn = abs(os.stat(pathname).st_mtime - time.time()) < timelapse
  return boolReturn

def checkIfLockedRavenFileIsPresent(pathName,fileName="ravenLockedKey.raven"):
  """
    Method to check if a path (directory) contains an hidden raven file
    @ In, pathName, string, string containing the path
    @ In, fileName, string, optional, string containing the file name
    @ Out, filePresent, bool, True if it is present, False otherwise
  """
  filePresent = os.path.isfile(os.path.join(pathName,fileName))
  if not filePresent:
    open(os.path.join(pathName,fileName), 'w')
  return filePresent

def removeFile(pathAndFileName):
  """
    Method to remove a file
    @ In, pathAndFileName, string, string containing the path and filename
    @ Out, None
  """
  if os.path.isfile(pathAndFileName):
    os.remove(pathAndFileName)

def removeDir(strPath):
  """
    Method to remove a directory.
    @ In, strPath, string, path to directory to remove
    @ Out, None
  """
  path = os.path.abspath(os.path.expanduser(strPath))
  shutil.rmtree(path, onerror=_removeDirErrorHandler)

def _removeDirErrorHandler(func, path, excinfo):
  """
    Handles errors arising from using shutil.rmtree
    Argument descriptions from shutil documentation
    @ In, func, is the function which raised the exception; it depends on the platform and
                implementation
    @ In, path, will be the path name passed to function
    @ In, excinfo, will be the exception information returned by sys.exc_info()
    @ Out, None
  """
  print('utils.removeDir WARNING: unable to remove {path} using {func}, ' +
        'raising the following exception: {excinfo}. Continuing ...'
        .format(path=path, func=func, excinfo=excinfo))

def returnImportModuleString(obj,moduleOnly=False):
  """
    Method to return a list of strings that represent the
    modules on which the 'obj' depends on. It already implements
    the 'import' statement or the 'from x import y'
    @ In, obj, instance, the object that needs to be inquired
    @ In, moduleOnly, bool, optional, get the modules only (True) or also the function dependencies(False)
    @ Out, mods, list, list of string containing the modules
  """
  mods = []
  for key, value in dict(inspect.getmembers(obj)).items():
    if moduleOnly:
      if not inspect.ismodule(value):
        continue
    else:
      if not (inspect.ismodule(value) or inspect.ismethod(value)):
        continue
    if key != value.__name__:
      if value.__name__.split(".")[-1] != key:
        mods.append(str('import ' + value.__name__ + ' as '+ key))
      else:
        mods.append(str('from ' + '.'.join(value.__name__.split(".")[:-1]) + ' import '+ key))
    else:
      mods.append(str(key))
  return mods

def getPrintTagLenght():
  """
    Method to return the length of the strings used for Screen output
    @ In, None,
    @ Out, tagLenght, int, the default tag length
  """
  tagLenght = 25
  return tagLenght

def UreturnPrintTag(intag):
  """
    Method to return the a string formatted with respect to the length
    obtained by the method getPrintTagLenght() (generally used for pre tag)
    @ In, intag, string, string that needs to be formatted
    @ Out, returnString, string, the formatted string
  """
  returnString = intag.ljust(getPrintTagLenght())[0:getPrintTagLenght()]
  return returnString

def UreturnPrintPostTag(intag):
  """
    Method to return the a string formatted with respect to the length
    obtained by the method getPrintTagLenght() - 15 (generally used for post tag)
    @ In, intag, string, string that needs to be formatted
    @ Out, returnString, string, the formatted string
  """
  returnString = intag.ljust(getPrintTagLenght()-15)[0:(getPrintTagLenght()-15)]
  return returnString

def convertMultipleToBytes(sizeString):
  """
    Convert multiple (e.g. Mbytes, Gbytes,Kbytes) in bytes
    International system type (e.g., 1 Mb = 10^6)
    @ In, sizeString, string, string that needs to be converted in bytes
    @ Out, convertMultipleToBytes, integer, the number of bytes
  """
  if   'mb' in sizeString:
    return int(sizeString.replace("mb",""))*10**6
  elif 'kb' in sizeString:
    return int(sizeString.replace("kb",""))*10**3
  elif 'gb' in sizeString:
    return int(sizeString.replace("gb",""))*10**9
  else:
    try:
      return int(sizeString)
    except:
      raise IOError(UreturnPrintTag('UTILITIES')+': ' +UreturnPrintPostTag('ERROR') + '->  can not understand how to convert expression '+str(sizeString)+' to number of bytes. Accepted Mb,Gb,Kb (no case sentive)!')

# I don't think there's a reason to make this an enum, but it could be done.
trueThingsFull = ('True', 'Yes', '1')
trueThings = tuple(x[0].lower() for x in trueThingsFull)

def stringIsTrue(s):
  """
    Determines if provided entity corresponds to a truth statement
    @ In, s, string or castable, entity to check
    @ Out, stringIsTrue, bool, True if string is recognized by RAVEN as evaluating to True
  """
  # as far as I know, nothing in python cannot be cast as a string.
  s = str(s).strip()
  return s.lower().startswith(trueThings)

# I don't think there's a reason to make this an enum, but it could be done.
falseThingsFull = ('False', 'No', '0')
falseThings = tuple(x[0].lower() for x in falseThingsFull)
def stringIsFalse(s):
  """
    Determines if provided entity corresponds to a falsehood statement
    @ In, s, string or castable, entity to check
    @ Out, stringIsFalse, bool, False if string is recognized by RAVEN as evaluating to False
  """
  # as far as I know, nothing in python cannot be cast as a string.
  s = str(s).strip()
  return s.lower().startswith(falseThings)

boolThingsFull = tuple(list(trueThingsFull)+list(falseThingsFull))

def stringsThatMeanSilent():
  """
    Return list of strings that indicate a verbosity of the lowest level (just errors). You linguists add what you wish
    @ In, None
    @ Out, listOfStrings, list, list of strings that mean Silent in RAVEN
  """
  listOfStrings = list(['0','silent','false','f','n','no','none'])
  return listOfStrings

def stringsThatMeanPartiallyVerbose():
  """
    Return list of strings that indicate a verbosity of the medium level (errors and warnings). You linguists add what you wish.
    @ In, None
    @ Out, listOfStrings, list, list of strings that mean Quiet in RAVEN
  """
  listOfStrings = list(['1','quiet','some'])
  return listOfStrings

def stringsThatMeanVerbose():
  """
    Return list of strings that indicate full verbosity (errors warnings, messages). You linguists add what you wish.
    @ In, None
    @ Out, listOfStrings, list, list of strings that mean Full Verbosity in RAVEN
  """
  listOfStrings = list(['2','loud','true','t','y','yes','all'])
  return listOfStrings

def interpretBoolean(inArg):
  """
    Utility method to convert an inArg into a boolean.
    The inArg can be either a string or integer
    @ In, inArg, object, object to convert
    @ Out, interpretedObject, bool, the interpreted boolean
  """
  if type(inArg).__name__ == "bool":
    return inArg
  elif type(inArg).__name__ == "integer":
    if inArg == 0:
      return False
    else:
      return True
  elif type(inArg).__name__ in ['str','bytes','unicode']:
    if stringIsTrue(inArg):
      return True
    elif stringIsFalse(inArg):
      return False
    else:
      raise Exception(UreturnPrintTag('UTILITIES')+': ' +UreturnPrintPostTag("ERROR") + '-> can not convert string to boolean in method interpretBoolean!!!!')
  else:
    raise Exception(UreturnPrintTag('UTILITIES')+': ' +UreturnPrintPostTag("ERROR") + '-> type unknown in method interpretBoolean. Got' + type(inArg).__name__)

def isClose(f1, f2, relTolerance=1e-14, absTolerance=0.0):
  """
    Method to compare two floats
    @ In, f1, float, first float
    @ In, f2, float, first float
    @ In, relTolerance, float, optional, relative tolerance
    @ In, absTolerance, float, optional, absolute tolerance
    @ Out, isClose, bool, is it close enough?
  """
  return abs(f1-f2) <= max(relTolerance * max(abs(f1), abs(f2)), absTolerance)

def compare(s1,s2,relTolerance = 1e-14):
  """
    Method aimed to compare two strings. This method tries to convert the 2
    strings in float and uses an integer representation to compare them.
    In case the conversion is not possible (string or only one of the strings is
    convertable), the method compares strings as they are.
    @ In, s1, string, first string to be compared
    @ In, s2, string, second string to be compared
    @ In, relTolerance, float, relative tolerance
    @ Out, response, bool, the boolean response (True if s1==s2, False otherwise)
  """
  w1, w2 = floatConversion(s1), floatConversion(s2)
  if   type(w1) == type(w2) and type(w1) != float:
    return s1 == s2
  elif type(w1) == type(w2) and type(w1) == float:
    from utils import mathUtils
    return mathUtils.compareFloats(w1,w2,relTolerance)
  elif type(w1) != type(w2) and type(w1) in [float,int] and type(w2) in [float,int]:
    w1, w2 = float(w1), float(w2)
    return compare(w1,w2)
  else:
    return (w1 == w2)

def intConversion (s):
  """
    Method aimed to cast a string as integer. If the conversion is not possible,
    it returns None
    @ In, s, string,  string to be converted
    @ Out, response, int or None, the casted value
  """
  try:
    return int(s)
  except (ValueError,TypeError) as e:
    return None

def floatConversion (s):
  """
    Method aimed to cast a string as float. If the conversion is not possible,
    it returns None
    @ In, s, string,  string to be converted
    @ Out, response, float or None, the casted value
  """
  try:
    return float(s)
  except (ValueError,TypeError) as e:
    return None

def partialEval(s):
  """
    Method aimed to evaluate a string as float or integer.
    If neither a float nor an integer can be casted, return
    the un-casted string
    @ In, s, string,  string to be converted
    @ Out, response, float or int or string, the casted value
  """
  evalS = intConversion(s)
  if evalS is None:
    evalS = floatConversion(s)
  if evalS is None:
    return s
  else:
    return evalS

def toString(s):
  """
    Method aimed to convert a string in type str
    @ In, s, string,  string to be converted
    @ Out, response, string, the casted value
  """
  if type(s) == type(""):
    return s
  else:
    return s.decode()

def toBytes(s):
  """
    Method aimed to convert a string in type bytes
    @ In, s, string,  string to be converted
    @ Out, response, bytes, the casted value
  """
  if type(s) == type(""):
    return s.encode()
  elif type(s).__name__ in ['unicode','str','bytes']:
    return bytes(s)
  else:
    return s

def toBytesIterative(s):
  """
    Method aimed to convert all the string-compatible content of
    an object (dict, list, or string) in type bytes (recursively call toBytes(s))
    @ In, s, object,  object whose content needs to be converted
    @ Out, response, object, a copy of the object in which the string-compatible has been converted
  """
  if type(s) == list:
    return [toBytes(x) for x in s]
  elif type(s) == dict:
    if len(s) == 0:
      return None
    tempdict = {}
    for key,value in s.items():
      tempdict[toBytes(key)] = toBytesIterative(value)
    return tempdict
  else:
    return toBytes(s)

def toStrish(s):
  """
    Method aimed to convert a string in str type
    @ In, s, string,  string to be converted
    @ Out, response, str, the casted value
  """
  if type(s) == type(""):
    return s
  elif type(s) == type(b""):
    return s
  else:
    return str(s)

def keyIn(dictionary,key):
  """
    Method that return the key or toBytes key if in, else returns None.
    Use like
    inKey = keyIn(adict,key)
    if inKey is not None:
      foo = adict[inKey]
    else:
      pass #not found
    @ In, dictionary, dict, the dictionary whose key needs to be returned
    @ Out, response, str or bytes, the key (converted in bytes if needed)
  """
  if key in dictionary:
    return key
  else:
    bin_key = toBytes(key)
    if bin_key in dictionary:
      return bin_key
    else:
      return None

def first(c):
  """
    Method to return the first element of collections,
    for a list this is equivalent to c[0], but this also
    work for things that are views
    @ In, c, collection, the collection
    @ Out, response, item, the next item in the collection
  """
  return next(iter(c))

def importFromPath(filename, printImporting = True):
  """
    Method to import a module from a given path
    @ In, filename, str, the full path of the module to import
    @ In, printImporting, bool, True if information about the importing needs to be printed out
    @ Out, importedModule, module, the imported module
  """
  if printImporting:
    print('(            ) '+UreturnPrintTag('UTILS') + ': '+UreturnPrintPostTag('Message')+ '      -> importing module '+ filename)
  import imp, os.path
  try:
    (path, name) = os.path.split(filename)
    (name, ext) = os.path.splitext(name)
    (file, filename, data) = imp.find_module(name, [path])
    importedModule = imp.load_module(name, file, filename, data)
    pythonPath = os.environ.get("PYTHONPATH","")
    absPath = os.path.abspath(path)
    if absPath not in pythonPath:
      os.environ['PYTHONPATH'] = pythonPath+ os.pathsep + absPath
  except Exception as ae:
    raise Exception('(            ) '+ UreturnPrintTag('UTILS') + ': '+UreturnPrintPostTag('ERROR')+ '-> importing module '+ filename + ' at '+path+os.sep+name+' failed with error '+str(ae))
  return importedModule

def getRelativeSortedListEntry(sortedList,value,tol=1e-15):
  """
    !!WARNING!! This method expects "sortedList" to already be a sorted list of float values!
    There are faster methods if they are not floats, and this will NOT work at all on unsorted lists.
    - Looks for a (close enough) match to "value" in "sortedList" using binomial search.  If found,
    returns the index and value of the matching entry.  If not found, adds a new entry to the sortedList
    and returns the new index with the original value.
    It is recommended that this method be used to add ALL entries into the sorted list to keep it sorted.
    @ In, sortedList, list, list of __sorted__ float values
    @ In, value, float, value to search for match
    @ Out, sortedList, list, possibly modified by still ordered list of floats
    @ Out, match_index, int, index of match in sortedList
    @ Out, match, float, matching float
  """
  from utils.mathUtils import compareFloats #necessary to prevent errors at module load
  index = bisect.bisect_left(sortedList,value)
  match_index = None
  match = None
  #if "value" is smallest value in list...
  if index == 0:
    if len(sortedList)>0:
    #check if current first matches
      if compareFloats(sortedList[0], value, tol=tol):
        match = sortedList[0]
        match_index = index
  #if "value" is largest value in list...
  elif index > len(sortedList)-1:
    #check if current last matches
    if compareFloats(sortedList[-1], value, tol=tol):
      match = sortedList[-1]
      match_index = len(sortedList)-1
  #if "value" is in the middle...
  else:
    #check both neighbors (left and right) for a match
    for idx in [index-1, index]:
      if compareFloats(sortedList[idx], value, tol=tol):
        match = sortedList[idx]
        match_index = idx
  #if no match found, add it
  if match is None:
    sortedList.insert(index,value)
    match = value
    match_index = index
  return sortedList,match_index,match

# def metaclass_insert__getstate__(self):
#   """
#   Overwrite state (for pickle-ing)
#   we do not pickle the HDF5 (C++) instance
#   but only the info to re-load it
#   """
#   # capture what is normally pickled
#   state = self.__dict__.copy()
#   # we pop the database instance and close it
#   state.pop("database")
#   self.database.closeDatabaseW()
#   # what we return here will be stored in the pickle
#   return state
#
# def metaclass_insert__setstate__(self, newstate):
#   self.__dict__.update(newstate)
#   self.exist    = True

def metaclass_insert(metaclass,*baseClasses):
  """
    This allows a metaclass to be inserted as a base class.
    Metaclasses substitute in as a type(name,bases,namespace) function,
    and can be anywhere in the hierarchy.  This instantiates the
    metaclass so it can be used as a base class.
    Example use:
    class Foo(metaclass_insert(Metaclass)):
    This function is based on the method used in Benjamin Peterson's six.py
    @ In, metaclass, abc, the metaclass
    @ In, baseClasses, args*, base classes
    @ Out, metaclass, class, the new metaclass
  """
  namespace={}
  return metaclass("NewMiddleClass",baseClasses,namespace)

class abstractstatic(staticmethod):
  """
    This can be make an abstract static method
    import abc
    class A(metaclass_insert(abc.ABCMeta)):
      @abstractstatic
      def test():
        pass
    class B(A):
      @staticmethod
      def test():
        return 5
  """
  def __init__(self, function):
    """
      Constructor
      @ In, function, pointer, the function to 'abstract'
      @ Out, None
    """
    super(abstractstatic, self).__init__(function)
    function.__isabstractmethod__ = True
  __isabstractmethod__ = True

def find_crow(framework_dir):
  """
    Make sure that the crow path is in the python path. If not, add the path.
    @ In, framework_dir, string, the absolute path of the framework
    @ Out, None
  """
  try:
    import crow_modules.distribution1Dpy2
    return
  except:
    ravenDir = os.path.dirname(framework_dir)
    #Add the module directory to the search path.
    crowDirs = [os.path.join(ravenDir,"crow"),
                os.path.join(os.path.dirname(ravenDir),"crow")]
    if "CROW_DIR" in os.environ:
      crowDirs.insert(0,os.path.join(os.environ["CROW_DIR"]))
    for crowDir in crowDirs:
      pmoduleDir = os.path.join(crowDir,"install")
      if os.path.exists(pmoduleDir):
        sys.path.append(pmoduleDir)
        # we add it in pythonpath too
        os.environ['PYTHONPATH'] = os.environ.get("PYTHONPATH","") + os.pathsep + pmoduleDir
        return
    for crowDir in crowDirs:
      if os.path.exists(os.path.join(crowDir,"tests")):
        raise IOError(UreturnPrintTag('UTILS') + ': '+UreturnPrintPostTag('ERROR')+ ' -> Crow was found in '+crowDir+' but does not seem to be compiled')
    raise IOError(UreturnPrintTag('UTILS') + ': '+UreturnPrintPostTag('ERROR')+ ' -> Crow has not been found. It location is supposed to be one of '+str(crowDirs)+'. Has RAVEN been built?')

def add_path(absolutepath):
  """
    Method to add a path in the PYTHON PATH
    @ In, absolutepath, string, the absolute path to be added
    @ Out, None
  """
  if not os.path.exists(absolutepath):
    raise IOError(UreturnPrintTag('UTILS') + ': '+UreturnPrintPostTag('ERROR')+ ' -> "'+absolutepath+ '" directory has not been found!')
  sys.path.append(absolutepath)
  # we add it in pythonpath too
  newPath = os.environ.get("PYTHONPATH","") + os.pathsep + absolutepath
  if len(newPath) >= 32000: #Some OS's have a limit of 2**15 for environ
    print("WARNING: excessive length PYTHONPATH:'"+str(newPath)+"'")
  os.environ['PYTHONPATH'] = newPath

def add_path_recursively(absoluteInitialPath):
  """
    Method to recursively add all the path and subpaths contained in absoluteInitialPath in the pythonpath
    @ In, absoluteInitialPath, string, the absolute path to add
    @ Out, None
  """
  for dirr,_,_ in os.walk(absoluteInitialPath):
    add_path(dirr)

def findCrowModule(name):
  """
    Method to find one of the crow module (e.g. distribution1D, interpolationNDpy, randomENG, etc.) and return it.
    @ In, name, str, the name of the module
    @ Out, module, instance, the instance of module of "name"
  """
  availableCrowModules = ['distribution1D','interpolationND','randomENG']
  # assert
  assert(name in availableCrowModules)
  # find the module
  ext = 'py3' if sys.version_info.major > 2 else 'py2'
  try:
    module = import_module("crow_modules.{}{}".format(name,ext))
  except (ImportError, ModuleNotFoundError) as ie:
    if not str(ie).startswith("No module named"):
      raise ie
    module = import_module("{}{}".format(name,ext))
  return module

def getPythonCommand():
  """
    Method to get the prefered python command.
    @ In, None
    @ Out, pythonCommand, str, the name of the command to use.
  """
  if os.name == "nt":
    pythonCommand = "python"
  else:
    pythonCommand = sys.executable
  ## Alternative method.  However, if called by run_tests or raven_framework
  ## sys.executable is already taken into account PYTHON_COMMAND and this
  ## logic
  #if sys.version_info.major > 2:
  #  if os.name == "nt":
  #    #Command is python on windows in conda and Python.org install
  #    pythonCommand = "python"
  #  else:
  #    pythonCommand = "python3"
  #else:
  #  pythonCommand = "python"
  #pythonCommand = os.environ.get("PYTHON_COMMAND", pythonCommand)
  return pythonCommand

def printCsv(csv,*args):
  """
    Writes the values contained in args to a csv file specified by csv
    @ In, csv, File instance, an open file object to which we will be writing
    @ In, args, dict, an arbitrary collection of values to write to the file
    @ Out, None
  """
  print(*args,file=csv,sep=',')

def printCsvPart(csv,*args):
  """
    Writes the values contained in args to a csv file specified by csv appending a comma
    to the end to allow more data to be written to the line.
    @ In, csv, File instance, an open file object to which we will be writing
    @ In, args, dict, an arbitrary collection of values to write to the file
    @ Out, None
  """
  print(*args,file=csv,sep=',',end=',')

def tryParse(text):
  """
    A convenience function for attempting to parse a string as a number (first,
    attempts to create an integer, and falls back to a float if the value has
    a decimal, and finally resorting to just returning the string in the case
    where the data cannot be converted).
    @ In, text, string we are trying to parse
    @ Out, value, int/float/string, the possibly converted type
  """

  ## FIXME is there anything that is a float that will raise an
  ## exception for int?

  ## Yes, inf and nan do not convert well to int, but would you
  ## ever have these in an input file? - dpm 6/8/16
  try:
    value = int(text)
  except ValueError:
    try:
      value = float(text)
    except ValueError:
      value = text
  ## If this tag exists, but has no internal text, then it is most likely
  ## a boolean value
  except TypeError:
    return True
  return value

def makeDir(dirName):
  """
    Function that will attempt to create a directory. If the directory already
    exists, this function will return silently with no error, however if it
    fails to create the directory for any other reason, then an error is
    raised.
    @ In, dirName, string, specifying the new directory to be created
    @ Out, None
  """
  try:
    os.makedirs(dirName)
  except OSError as exc:
    if exc.errno == errno.EEXIST and os.path.isdir(dirName):
      ## The path already exists so we can safely ignore this exception
      pass
    else:
      ## If it failed for some other reason, we want to see what the
      ## error is still
      raise

class pickleSafeSubprocessPopen(subprocess.Popen):
  """
    Subclass of subprocess.Popen used internally to prevent _handle member from being pickled.  On
    Windows, _handle contains an operating system reference that throws an exception when deep copied.
  """
  # Only define these methods on Windows to override deep copy/pickle (member may not exist on other
  #   platforms.
  if platform.system() == 'Windows':
    def __getstate__(self):
      """
        Returns a dictionary of the object state for pickling/deep copying.  Omits member '_handle',
        which cannot be deep copied when non-None.
        @ In, None
        @ Out, result, dict, the get state dict
      """
      result = self.__dict__.copy()
      del result['_handle']
      return result

    def __setstate__(self, d):
      """
        Used to load an object dictionary when unpickling.  Since member '_handle' could not be
        deep copied, load it back as value None.
        @ In, d, dict, previously stored namespace to restore
        @ Out, None
      """
      self.__dict__ = d
      self._handle = None

def removeDuplicates(objectList):
  """
    Method to efficiently remove duplicates from a list and maintain their
    order based on first appearance. See the url below for a description of why
    this is optimal:
    http://stackoverflow.com/questions/480214/how-do-you-remove-duplicates-from-a-list-in-python-whilst-preserving-order
    @ In, objectList, list, list from which to remove duplicates
    @ Out, uniqueObjectList, list, list with unique values ordered by their
      first appearance in objectList
  """
  seen = set()
  ## Store this locally so it doesn't have to be re-evaluated at each iteration
  ## below
  seen_add = seen.add
  ## Iterate through the list and only take x if it has not been seen.
  ## The 'or' here acts as a short circuit if the first condition is True, then
  ## the second will not be executed, otherwise x will be added to seen and
  ## since adding to a set is not a conditional operation, it will always return
  ## False, so in conjunction with the 'not' this will ensure that the first
  ## occurrence of x is added to seen and uniqueObjectList. Long explanation,
  ## but efficient computation.
  uniqueObjectList = [x for x in objectList if not (x in seen or seen_add(x))]
  return uniqueObjectList

def typeMatch(var,varTypeStr):
  """
    This method is aimed to check if a variable changed datatype
    @ In, var, python datatype, the first variable to compare
    @ In, varTypeStr, string, the type that this variable should have
    @ Out, match, bool, is the datatype changed?
  """
  typeVar = type(var)
  match = typeVar.__name__ == varTypeStr or typeVar.__module__+"."+typeVar.__name__ == varTypeStr
  if not match:
    # check if the types start with the same root
    if len(typeVar.__name__) <= len(varTypeStr):
      if varTypeStr.startswith(typeVar.__name__):
        match = True
    else:
      if typeVar.__name__.startswith(varTypeStr):
        match = True
  return match

def isASubset(setToTest,pileList):
  """
    Check if setToTest is ordered subset of pileList in O(n)
    @ In, setToTest, list, set that needs to be tested
    @ In, pileList, list, pile of sets
    @ Out, isASubset, bool, True if setToTest is a subset
  """

  if len(pileList) < len(setToTest):
    return False

  index = 0
  for element in setToTest:
    try:
      index = pileList.index(element, index) + 1
    except ValueError:
      return False
  else:
    return True

def filterAllSubSets(listOfLists):
  """
    Given list of listOfLists, return new list of listOfLists without subsets
    @ In, listOfLists, list of lists, all lists to check
    @ Out, setToTest, iterator, iterator over the list without subsets
  """
  for setToTest in listOfLists:
    if not any(isASubset(setToTest, pileList) for pileList in listOfLists
      if setToTest is not pileList):
      yield setToTest

def mergeDictionaries(*dictArgs):
  """
    Given any number of dicts, shallow copy and merge into a new dict,
    precedence goes to key value pairs in latter dicts.
    Adapted from: http://stackoverflow.com/questions/38987/how-to-merge-two-python-dictionaries-in-a-single-expression
    @ In, dictArgs, dict, a list of dictionaries to merge
    @ Out, mergedDict, dict, merged dictionary including keys from everything in dictArgs.
  """
  mergedDict = {}
  for dictionary in dictArgs:
    overlap = set(dictionary.keys()).intersection(mergedDict.keys())
    if len(overlap):
      raise IOError(UreturnPrintTag('UTILS') + ': '+UreturnPrintPostTag('ERROR')+ ' -> mergeDictionaries: the dictionaries being merged have the following overlapping keys: ' + ', '.join(overlap))
    mergedDict.update(dictionary)
  return mergedDict

def mergeSequences(seq1,seq2):
  """
    This method has been taken from "http://stackoverflow.com"
    It is aimed to merge two sequences (lists) into one preserving the order in the two lists
    e.g. ['A', 'B', 'C', 'D', 'E',           'H', 'I']
         ['A', 'B',           'E', 'F', 'G', 'H',      'J', 'K']
    will become
         ['A', 'B', 'C', 'D', 'E', 'F', 'G', 'H', 'I', 'J', 'K']
    @ In, seq1, list, the first sequence to be merged
    @ In, seq2, list, the second sequence to be merged
    @ Out, merged, list, the merged list of elements
  """
  sm=SequenceMatcher(a=seq1,b=seq2)
  merged = []
  for (op, start1, end1, start2, end2) in sm.get_opcodes():
    if op == 'equal' or op=='delete':
      #This range appears in both sequences, or only in the first one.
      merged += seq1[start1:end1]
    elif op == 'insert':
      #This range appears in only the second sequence.
      merged += seq2[start2:end2]
    elif op == 'replace':
      #There are different ranges in each sequence - add both.
      merged += seq1[start1:end1]
      merged += seq2[start2:end2]
  return merged

def checkTypeRecursively(inObject):
  """
    This method check the type of the inner object in the inObject.
    If inObject is an interable, this method returns the type of the first element
    @ In, inObject, object, a pyhon object
    @ Out, returnType, str, the type of the inner object

  """
  returnType = type(inObject).__name__
  try:
    for val in inObject:
      returnType = checkTypeRecursively(val)
      break
  except:
    pass
  return returnType

def returnIdSeparator():
  """
    This method is aimed to return the ID separator that should be used cross the code when
    combined ids need to be assembled. For example, when the "EnsembleModel" creates new
    ``prefix`` ids for sub-models
    @ In, None
    @ Out, __idSeparator, string, the id separator
  """
  return __idSeparator

def getAllSubclasses(cls):
  """
    Recursively collect all of the classes that are a subclass of cls
    @ In, cls, the class to retrieve sub-classes.
    @ Out, getAllSubclasses, list of class objects for each subclass of cls.
  """
  return cls.__subclasses__() + [g for s in cls.__subclasses__() for g in getAllSubclasses(s)]

def displayAvailable():
  """
    The return variable for backend default setting of whether a display is
    available or not. For instance, if we are running on the HPC without an X11
    instance, then we don't have the ability to display the plot, only to save it
    to a file
    @ In, None
    @ Out, dispaly, bool, return True if platform is Windows or environment varialbe
      'DISPLAY' is available, otherwise return False
  """
  display = False
  if platform.system() == 'Windows':
    display = True
  else:
    if os.getenv('DISPLAY'):
      display = True
    else:
      display = False
  return display

def which(cmd):
  """
    Emulate the which method in shutil.
    Return the path to an executable which would be run if the given cmd was called.
    If no cmd would be called, return None.
    @ In, cmd, str, the exe to check
    @ Out, which, str, the full path or None if not found
  """
  def _access_check(fn):
    """
      Just check if the path is executable
      @ In, fn, string, the file to check
      @ Out, _access_check, bool, if accessable or not?
    """
    return (os.path.exists(fn) and os.access(fn, os.X_OK) and not os.path.isdir(fn))
  if os.path.dirname(cmd):
    if _access_check(cmd):
      return cmd
    return None
  path = os.environ.get("PATH", os.defpath)
  if not path:
    return None
  path = path.split(os.pathsep)
  if sys.platform == "win32":
    if not os.curdir in path:
      path.insert(0, os.curdir)
    pathext = os.environ.get("PATHEXT", "").split(os.pathsep)
    if any(cmd.lower().endswith(ext.lower()) for ext in pathext):
      files = [cmd]
    else:
      files = [cmd + ext for ext in pathext]
  else:
    files = [cmd]
  seen = set()
  for dir in path:
    normdir = os.path.normcase(dir)
    if not normdir in seen:
      seen.add(normdir)
      for thefile in files:
        name = os.path.join(dir, thefile)
        if _access_check(name):
          return name
  return None

def orderClusterLabels(originalLables):
  """
    Regulates labels such that the first unique one to appear is 0, second one is 1, and so on.
    e.g. [B, B, C, B, A, A, D] becomes [0, 0, 1, 0, 2, 2, 3]
    @ In, originalLabels, list, the original labeling system
    @ Out, labels, np.array(int), ordinal labels
  """
  labels = np.zeros(len(originalLabels), dtype=int)
  oldToNew = {}
  nextUsableLabel = 0
  for l, old in enumerate(originalLabels):
    new = oldToNew.get(old, None)
    if new is None:
      oldToNew[old] = nextUsableLabel
      new = nextUsableLabel
      nextUsableLabel += 1
    labels[l] = new
  return labels

def dataArrayToDict(singlePointDataArray):
  """
    Converts the point from realization DataSet to a Dictionary
    @ In, singlePointDataarray, xr.dataarray, the data array containing a single point in the realization
    @ Out, pointDict, dict, a dictionary containing the realization without the objective function
  """
  pointDict={}
  for var in singlePointDataArray.indexes['Gene']:
    pointDict[var] = singlePointDataArray.loc[var].data
  return pointDict

def datasetToDataArray(rlzDataset,vars):
  """
    Converts the realization DataSet to a DataArray
    @ In, rlzDataset, xr.dataset, the data set containing the batched realizations
    @ In, vars, list, the list of decision variables
    @ Out, dataset, xr.dataarray, a data array containing the realization with
                   dims = ['chromosome','Gene']
                   chromosomes are named 0,1,2...
                   Genes are named after variables to be sampled
  """
  dataset = xr.DataArray(np.atleast_2d(rlzDataset[vars].to_array().transpose()),
                            dims=['chromosome','Gene'],
                            coords={'chromosome': np.arange(rlzDataset[vars[0]].data.size),
                                    'Gene':vars})
  return dataset<|MERGE_RESOLUTION|>--- conflicted
+++ resolved
@@ -31,12 +31,9 @@
 import inspect
 import subprocess
 import platform
-<<<<<<< HEAD
 import copy
 import numpy as np
 import xarray as xr
-=======
->>>>>>> bbf45b18
 from importlib import import_module
 # import numpy # DO NOT import! See note above.
 # import six   # DO NOT import! see note above.
