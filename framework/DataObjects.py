--- conflicted
+++ resolved
@@ -767,22 +767,14 @@
 class TimePoint(Data):
   """
   TimePoint is an object that stores a set of inputs and outputs for a particular point in time!
-<<<<<<< HEAD
-  '''
+  """
+  
   def _specializedInputCheck(self):
     """
      Here we check if the parameters read by the global reader are compatible with this type of Data
      @ In, None
      @ Out, None
-    """
-  
-=======
   """
-  def acceptHierarchical(self):
-    """ Overwritten from baseclass"""
-    return False
-
->>>>>>> 8961c4d7
   def addSpecializedReadingSettings(self):
     """
       This function adds in the dataParameters dict the options needed for reading and constructing this class
@@ -939,20 +931,13 @@
 class TimePointSet(Data):
   """
   TimePointSet is an object that stores multiple sets of inputs and outputs for a particular point in time!
-<<<<<<< HEAD
-  '''
+  """
   def __init__(self):
     Data.__init__(self)
     self.acceptHierarchy = True
 
   def _specializedInputCheck(self):
     pass
-=======
-  """
-  def acceptHierarchical(self):
-    """ Overwritten from baseclass"""
-    return True
->>>>>>> 8961c4d7
 
   def addSpecializedReadingSettings(self):
     """
@@ -1305,16 +1290,9 @@
 class History(Data):
   """
   History is an object that stores a set of inputs and associated history for output parameters.
-<<<<<<< HEAD
-  '''
+  """
   def _specializedInputCheck(self):
     pass
-=======
-  """
-  def acceptHierarchical(self):
-    """ Overwritten from baseclass"""
-    return False
->>>>>>> 8961c4d7
 
   def addSpecializedReadingSettings(self):
     """
@@ -1498,22 +1476,13 @@
 class Histories(Data):
   """
   Histories is an object that stores multiple sets of inputs and associated history for output parameters.
-<<<<<<< HEAD
-  '''
+  """
   def __init__(self):
     Data.__init__(self)
     self.acceptHierarchy = True
 
   def _specializedInputCheck(self):
     pass
-=======
-  """
-  def acceptHierarchical(self):
-    """
-      Overwritten from base class
-    """
-    return True
->>>>>>> 8961c4d7
 
   def addSpecializedReadingSettings(self):
     """
