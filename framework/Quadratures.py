"""
Created on Dec 2, 2014

@author: talbpw
"""
#for future compatibility with Python 3-----------------------------------------------
from __future__ import division, print_function, unicode_literals, absolute_import
import warnings
warnings.simplefilter('default',DeprecationWarning)
#End compatibility block for Python 3-------------------------------------------------

#External Modules---------------------------------------------------------------------
import numpy as np
import scipy.special.orthogonal as quads
import scipy.fftpack as fftpack
import scipy.misc as misc
import itertools
import collections #.OrderedDict as collections.OrderedDict
import operator #.operator.itemgetter as operator.itemgetter
import inspect
#External Modules End-----------------------------------------------------------------

#Internal Modules
from BaseClasses import BaseType
from JobHandler import JobHandler
import MessageHandler
import utils
#Internal Modules End-----------------------------------------------------------------


<<<<<<< HEAD
class SparseQuad(object):
  """Base class to produce sparse-grid multiple-dimension quadrature."""
  #TODO is this where this class should be defined?  It's not a Quadrature, but it's related.
=======
class SparseQuad(MessageHandler.MessageUser):
  '''Base class to produce sparse-grid multiple-dimension quadrature.'''
>>>>>>> add2a128
  def __init__(self):
    self.type     = 'SparseQuad'
    self.printTag = 'SparseQuad' #FIXME use utility methods for right length
    self.c        = [] #array of coefficient terms for component tensor grid entries
    self.oldsg    = [] #storage space for re-ordered versions of sparse grid
    self.indexSet = None #IndexSet object
    self.distDict = None #dict{varName: Distribution object}
    self.quadDict = None #dict{varName: Quadrature object}
    self.polyDict = None #dict{varName: OrthoPolynomial object}
    self.varNames = []   #array of names, in order of distDict.keys()
    self.N        = None #dimensionality of input space
    self.SG       = None #dict{ (point,point,point): weight}
    self.messageHandler = None
    self.mods     = []
    for key, value in dict(inspect.getmembers(inspect.getmodule(self))).items():
      if inspect.ismodule(value) or inspect.ismethod(value):
        if key != value.__name__:
          if value.__name__.split(".")[-1] != key: self.mods.append(str('import ' + value.__name__ + ' as '+ key))
          else                                   : self.mods.append(str('from ' + '.'.join(value.__name__.split(".")[:-1]) + ' import '+ key))
        else: self.mods.append(str(key))

  ##### OVERWRITTEN BUILTINS #####
  def __getitem__(self,n):
    """Returns the point and weight for entry 'n'.
    @ In n, integer, index of desired components
    @ Out, tuple, points and weight at index n
    """
    return self.points(n),self.weights(n)

  def __len__(self):
    """ Returns cardinality of sparse grid.
    @ In None, None
    @ Out int, size of sparse grid
    """
    return len(self.weights())

  def __repr__(self):
    """Slightly more human-readable version of printout.
    @ In None, None
    @ Out string, list of points and weights
    """
    msg='SparseQuad: (point) | weight\n'
    for p in range(len(self)):
      msg+='    ('
      pt,wt = self[p]
      for i in pt:
        if i<0:
          msg+='%1.9f,' %i
        else:
          msg+=' %1.9f,' %i
      msg=msg[:-1]+') | %1.9f'%wt+'\n'
      #msg+='    '+str(self[p])+'\n'
    return msg

  def __csv__(self):
    """Slightly more human-readable version of printout.
    @ In None, None
    @ Out string, list of points and weights
    """
    msg=''
    for _ in range(len(self[0][0])):
      msg+='pt,'
    msg+='wt\n'
    for p in range(len(self)):
      pt,wt = self[p]
      for i in pt:
        msg+='%1.9f,' %i
      msg+='%1.9f\n' %wt
    return msg

  def __getstate__(self):
    """Determines picklable items
    @ In None, None
    @ Out tuple(tuple(float),float), points and weights
    """
    pdict={}
    self.addInitParams(pdict)
    return pdict

  def __setstate__(self,pdict):
    """Determines how to load from picklable items
    @ In tuple(tuple(float),float), points and weights
    @ Out None, None
    """
    self.__init__()
    self.indexSet = pdict.pop('indexSet')
    self.distDict = pdict.pop('distDict')
    self.quadDict = pdict.pop('quadDict') # it was missing. Andrea
    self.varNames = pdict.pop('names')
    points        = pdict.pop('points')
    weights       = pdict.pop('weights')
    self.__initFromPoints(points,weights)

  def __eq__(self,other):
    """Checks equivalency between sparsequads
    @ In other, object, object to compare to
    @ Out, bool, equivalency
    """
    if not isinstance(other,self.__class__): return False
    if len(self.SG)!=len(other.SG):return False
    for pt,wt in self.SG.items():
      if wt != other.SG[pt]:
        return False
    return True

  def __ne__(self,other):
    """Checks inequivalency between sparsequads
    @ In other, object, object to compare to
    @ Out, bool, inequivalency
    """
    return not self.__eq__(other)

  ##### PRIVATE MEMBERS #####
  def __initFromPoints(self,pts,wts):
    """Initializes sparse grid from pt, wt arrays
    @ In pts, array(tuple(float)), points for grid
    @ In wts, array(float), weights for grid
    @ Out None, None
    """
    newSG={}
    for p,pt in enumerate(pts):
      newSG[pt]=wts[p]
    self.SG=newSG

  def __initFromDict(self,ndict):
    """Initializes sparse grid from dictionary
    @ In ndict, {tuple(float): float}, {point: weight}
    @ Out None, None
    """
    self.SG=ndict.copy()

  ##### PROTECTED MEMBERS #####
  def _remap(self,newNames):
    """Reorders data in the sparse grid.  For instance,
       original:       { (a1,b1,c1): w1,
                         (a2,b2,c2): w2,...}
       remap([a,c,b]): { (a1,c1,b1): w1,
                         (a2,c2,b2): w2,...}
    @ In newNames, tuple(str), list of dimension names
    @ Out None, None
    """
    #TODO optimize me!~~
    oldNames = self.varNames[:]
    #check consistency
    if len(oldNames)!=len(newNames): self.raiseAnError(KeyError,'Remap mismatch! Dimensions are not the same!')
    for name in oldNames:
      if name not in newNames: self.raiseAnError(KeyError,'Remap mismatch! '+name+' not found in original variables!')
    wts = self.weights()
    #split by columns (dim) instead of rows (points)
    oldlists = self._xy()
    #stash point lists by name
    oldDict = {}
    for n,name in enumerate(oldNames):
      oldDict[name]=oldlists[n]
    #make new lists
    newlists = list(oldDict[name] for name in newNames)
    #sort new list
    newptwt = list( list(pt)+[wts[p]] for p,pt in enumerate(zip(*newlists)))
    newptwt.sort(key=operator.itemgetter(*range(len(newptwt[0]))))
    #recompile as ordered dict
    newSG=collections.OrderedDict()
    for combo in newptwt:
      newSG[tuple(combo[:-1])]=combo[-1] #weight is last entry
    self.oldsg.append(self.SG) #FIXME this could be expensive if not needed
    self.SG = newSG
    self.varNames = newNames

<<<<<<< HEAD
#  def _extrema(self):
#    """Finds largest and smallest point among all points by dimension."""
#    points = self.point()
#    low= np.ones(len(points[0]))*1e300
#    hi = np.ones(len(points[0]))*(-1e300)
#    for pt in pts:
#      for i,p in enumerate(pt):
#        low[i]=min(low[i],p)
#        hi[i] =max(hi[i] ,p)
#    return low,hi

=======
>>>>>>> add2a128
  def _xy(self):
    """Returns reordered points.
       Points = [(a1,b1,...,z1),
                 (a2,b2,...,z2),
                 ...]
       Returns [(a1,a2,a3,...),
                (b1,b2,b3,...),
                ...,
                (z1,z2,z3,...)]
    @ In , None  , None
    @ Out, array of tuples, points by dimension
    """
    return zip(*self.points())

  ##### PUBLIC MEMBERS #####
<<<<<<< HEAD
  #FIXME remove maxPoly and polyDict, as they are no longer needed.
  def initialize(self, indexSet, maxPoly, distDict, quadDict, polyDict, handler):
    """Initializes sparse quad to be functional.
=======
  def initialize(self, indexSet, distDict, quadDict, handler, msgHandler):
    '''Initializes sparse quad to be functional.
>>>>>>> add2a128
    @ In indexSet, IndexSet object, index set
    @ In distDict, dict{varName,Distribution object}, distributions
    @ In quadDict, dict{varName,Quadrature object}, quadratures
    @ In handler, JobHandler, parallel processing tool
    @ In msgHandler, MessageHandler, output tool
    @ Out, None, None
    """
    self.indexSet = np.array(indexSet[:])
    self.distDict = distDict
    self.quadDict = quadDict
    self.varNames = self.distDict.keys()
    self.N        = len(self.varNames)
    self.messageHandler = msgHandler
    #we know how this ends if it's tensor product index set

    if indexSet.type=='Tensor Product':
      self.c=[1]
      self.indexSet=[self.indexSet[-1]]
    else:
      if handler !=None:
        self.parallelMakeCoeffs(handler)
      else:
        self.smarterMakeCoeffs()
      survive = np.nonzero(self.c!=0)
      self.c=self.c[survive]
      self.indexSet=self.indexSet[survive]
    self.SG=collections.OrderedDict() #keys on points, values on weights
    if handler!=None: self.parallelSparseQuadGen(handler)
    else:
      for j,cof in enumerate(self.c):
        idx = self.indexSet[j]
        m = self.quadRule(idx)+1
        new = self.tensorGrid((m,idx))
        for i in range(len(new[0])):
          newpt=tuple(new[0][i])
          newwt=new[1][i]*cof
          if newpt in self.SG.keys():
            self.SG[newpt]+=newwt
          else:
            self.SG[newpt] = newwt

  def addInitParams(self,adict):
    adict['indexSet']=self.indexSet
    adict['distDict']=self.distDict
    adict['quadDict']=self.quadDict
    adict['names'   ]=self.varNames
    adict['points'  ]=self.points()
    adict['weights' ]=self.weights()

  def parallelSparseQuadGen(self,handler):
    """Generates sparse quadrature points in parallel.
    @ In handler, JobHandler, parallel processing tool
    @ Out, None, None
    """
    numRunsNeeded=len(self.c)
    j=-1
    while True:
      finishedJobs = handler.getFinished()
      for job in finishedJobs:
        if job.getReturnCode() == 0:
          new = job.returnEvaluation()[1]
          for i in range(len(new[0])):
            newpt = tuple(new[0][i])
            newwt = new[1][i]*float(str(job.identifier).replace("_tensor", ""))
            if newpt in self.SG.keys():
              self.SG[newpt]+= newwt
            else:
              self.SG[newpt] = newwt
        else:
          self.raiseAMessage('Sparse quad generation (tensor) '+job.identifier+' failed...')
      if j<numRunsNeeded-1:
        for k in range(min(numRunsNeeded-1-j,handler.howManyFreeSpots())):
          j+=1
          cof=self.c[j]
          idx = self.indexSet[j]
          m=self.quadRule(idx)+1
          handler.submitDict['Internal']((m,idx),self.tensorGrid,str(cof)+"_tensor",modulesToImport = self.mods)
      else:
        if handler.isFinished() and len(handler.getFinishedNoPop())==0:break

  def quadRule(self,idx):
    """Collects the cumulative effect of quadrature rules across the dimensions.i
    @ In idx, tuple(int), index set point
    @ Out, tuple(int), quadrature orders to use
    """
    tot=np.zeros(len(idx),dtype=np.int64)
    for i,ix in enumerate(idx):
      tot[i]=self.quadDict.values()[i].quadRule(ix)
    return tot

  def points(self,n=None):
    """Returns sparse grid points
    @ In n,string,splice instruction
    @ Out, tuple(float) or tuple(tuple(float)), requested points
    """
    if n==None:
      return self.SG.keys()
    else:
      return self.SG.keys()[n]

  def weights(self,n=None):
    """Either returns the list of weights, or the weight indexed at n, or the weight corresponding to point n.
    @ In n,string,splice instruction
    @ Out, float or tuple(float), requested weights
    """
    if n==None:
      return self.SG.values()
    else:
      try: return self.SG[tuple(n)]
      except TypeError:  return self.SG.values()[n]

  def smarterMakeCoeffs(self):
    """Somewhat optimized method to create coefficients for each index set in the sparse grid approximation.
       This particular implementation is faster for any more than 2 dimensions in comparison with the
       serialMakeCoeffs method.
    @ In, None, None
    @ Out, None, None
    """
    N=len(self.indexSet)
    iSet = self.indexSet[:]
    self.c=np.ones(N)
    for i in range(N): #could be parallelized from here
      idx = iSet[i]
      for j in range(i+1,N):
        jdx = iSet[j]
        d = jdx-idx
        if all(np.logical_and(d>=0,d<=1)):
          self.c[i]+=(-1)**sum(d)

  def parallelMakeCoeffs(self,handler):
    """Same thing as smarterMakeCoeffs, but in parallel.
    @ In, None, None
    @ Out, None, None
    """
    N=len(self.indexSet)
    self.c=np.zeros(N)
    i=-1
    while True:
      finishedJobs = handler.getFinished()
      for job in finishedJobs:
        if job.getReturnCode() == 0:
          self.c[int(str(job.identifier).replace("_makeSingleCoeff", ""))]=job.returnEvaluation()[1]
        else:
          self.raiseAMessage('Sparse grid index '+job.identifier+' failed...')
      if i<N-1: #load new inputs, up to 100 at a time
        for k in range(min(handler.howManyFreeSpots(),N-1-i)):
          i+=1
          handler.submitDict['Internal']((N,i,self.indexSet[i],self.indexSet[:]),makeSingleCoeff,str(i)+"_makeSingleCoeff",modulesToImport = self.mods)
      else:
        if handler.isFinished() and len(handler.getFinishedNoPop())==0:break

  def makeSingleCoeff(self,N,i,idx,iSet):
    """Batch-style algorithm to calculate a single coefficient
    @ In N, tinteger, required arguments
    @ In i, integer, required arguments
    @ In idx, tuple(int), required arguments
    @ In iSet, integer, required arguments
    @ Out, float, coefficient for subtensor i
    """
    #N,i,idx,iSet = arglist
    c=1
    for j in range(i+1,N):
      jdx = iSet[j]
      d = jdx-idx
      if all(np.logical_and(d>=0,d<=1)):
        c += (-1)**sum(d)
    return c

  def tensorGrid(self, m, idx):
    """Creates a tensor itertools.product of quadrature points.
    @ In m, integer, number points
    @ In idx, integer, index set point
    @ Out tuple(tuple(float),float), requisite points and weights
    """
    #m,idx = args
    pointLists=[]
    weightLists=[]
    for n,distr in enumerate(self.distDict.values()):
      quad = self.quadDict.values()[n]
      mn = m[n]
      pts,wts=quad(mn)
      pts=pts.real
      wts=wts.real
      pts = distr.convertToDistr(quad.type,pts)
      pointLists.append(pts)
      weightLists.append(wts)
    points = list(itertools.product(*pointLists))
    weights= list(itertools.product(*weightLists))
    for k,wtset in enumerate(weights):
      weights[k]=np.product(wtset)
    return points,weights




<<<<<<< HEAD
class QuadratureSet(object):
  """Base class to produce standard quadrature points and weights.
=======
class QuadratureSet(MessageHandler.MessageUser):
  '''Base class to produce standard quadrature points and weights.
>>>>>>> add2a128
     Points and weights are obtained as
     -------------------
     myQuad = Legendre()
     pts,wts = myQuad(n)
     """
  def __init__(self):
    self.type = self.__class__.__name__
    self.name = self.__class__.__name__
    self.rule  = None #tool for generating points and weights for a given order
    self.params = [] #additional parameters for quadrature (alpha,beta, etc)

  def __call__(self,order):
    """Defines operations to return correct pts, wts
    @ In order, int, order of desired quadrature
    @ Out, tuple(tuple(float),float) points and weight
    """
    pts,wts = self.rule(order,*self.params)
    pts = np.around(pts,decimals=15) #TODO helps with checking equivalence, might not be desirable
    return pts,wts

  def __eq__(self,other):
    """Checks equivalency of quad set
    @ In , other, object , object to compare to
    @ Out, boolean, equivalency
    """
    return self.rule==other.rule and self.params==other.params

  def __ne__(self,other):
    """Checks inequivalency of quad set
    @ In , other, object , object to compare to
    @ Out, boolean, inequivalency
    """
    return not self.__eq__(other)

<<<<<<< HEAD
  def initialize(self,distr):
    """Initializes specific settings for quadratures.  Must be overwritten.
    @ In distr, Distribution object, distro represented by this quad
    @ Out, None, None
    """
    pass
=======
  def initialize(self,distr,msgHandler):
    '''Initializes specific settings for quadratures.  Must be overwritten.
    @ In distr, Distribution object, distro represented by this quad
    @ Out, None, None
    '''
    self.messageHandler = msgHandler
>>>>>>> add2a128

  def quadRule(self,i):
    """Quadrature rule to use for order.  Defaults to Gauss, CC should set its own.
    @ In i, int, quadrature level
    @ Out, int, quadrature order
    """
    return GaussQuadRule(i)


class Legendre(QuadratureSet):
  def initialize(self,distr,msgHandler):
    QuadratureSet.initialize(self,distr,msgHandler)
    self.rule   = quads.p_roots
    self.params = []
    self.pointRule = GaussQuadRule

class Hermite(QuadratureSet):
  def initialize(self,distr,msgHandler):
    QuadratureSet.initialize(self,distr,msgHandler)
    self.rule   = quads.he_roots
    self.params = []
    self.pointRule = GaussQuadRule

class Laguerre(QuadratureSet):
  def initialize(self,distr,msgHandler):
    QuadratureSet.initialize(self,distr,msgHandler)
    self.rule   = quads.la_roots
    self.pointRule = GaussQuadRule
    if distr.type=='Gamma':
      self.params=[distr.alpha-1]
    else:
      self.raiseAnError(IOError,'No implementation for Laguerre quadrature on '+distr.type+' distribution!')

class Jacobi(QuadratureSet):
  def initialize(self,distr,msgHandler):
    QuadratureSet.initialize(self,distr,msgHandler)
    self.rule   = quads.j_roots
    self.pointRule = GaussQuadRule
    if distr.type=='Beta':
      self.params=[distr.beta-1,distr.alpha-1]
    #NOTE this looks totally backward, BUT it is right!
    #The Jacobi measure switches the exponent naming convention
    #for Beta distribution, it's  x^(alpha-1) * (1-x)^(beta-1)
    #for Jacobi measure, it's (1+x)^alpha * (1-x)^beta
    else:
      self.raiseAnError(IOError,'No implementation for Jacobi quadrature on '+distr.type+' distribution!')

class ClenshawCurtis(QuadratureSet):
  def initialize(self,distr,msgHandler):
    QuadratureSet.initialize(self,distr,msgHandler)
    self.rule = self.cc_roots
    self.params = []
    self.quadRule = CCQuadRule

  def cc_roots(self,o):
    """Computes Clenshaw Curtis nodes and weights for given order n=2^o+1
    @ In o,int,level of quadrature to obtain
    @ Out, tuple(tuple(float),float), points and weights
    """
    #TODO FIXME a depreciation warning is being thrown in this prodedure
    n1=o
    if o==1:
      return np.array([np.array([0]),np.array([2])])
    else:
      n = n1-1
      C = np.zeros((n1,2))
      k = 2*(1+np.arange(np.floor(n/2)))
      C[::2,0] = 2/np.hstack((1,1-k*k))
      C[1,1]=-n
      V = np.vstack((C,np.flipud(C[1:n,:])))
      F = np.real(fftpack.ifft(V,n=None,axis=0))
      x = F[0:n1,1]
      w = np.hstack((F[0,0],2*F[1:n,0],F[n,0]))
    return x,w


class CDFLegendre(Legendre): #added just for name distinguish; equiv to Legendre
  pass

class CDFClenshawCurtis(ClenshawCurtis): #added just for name distinguish; equiv to ClenshawCurtis
  pass


def CCQuadRule(i):
  """In order to get nested points, we need 2**i on Clenshaw-Curtis points instead of just i.
     For example, i=2 is not nested in i==1, but i==2**2 is.
  @ In i,int,level desired
  @ Out, int,desired quad order
  """
  try: return np.array(list((0 if p==0 else 2**p) for p in i))
  except TypeError: return 0 if i==0 else 2**i


def GaussQuadRule(i):
  """We need no modification for Gauss rules, as we don't expect them to be nested.
  @ In i,int,level desired
  @ Out, int,desired quad order
  """
  return i


def makeSingleCoeff(N,i,idx,iSet):
  """Batch-style algorithm to calculate a single coefficient
  @ In N, tinteger, required arguments
  @ In i, integer, required arguments
  @ In idx, tuple(int), required arguments
  @ In iSet, integer, required arguments
  @ Out, float, coefficient for subtensor i
  """
  #N,i,idx,iSet = arglist
  c=1
  for j in range(i+1,N):
    jdx = iSet[j]
    d = jdx-idx
    if all(np.logical_and(d>=0,d<=1)):
      c += (-1)**sum(d)
  return c

"""
 Interface Dictionary (factory) (private)
"""
__base = 'QuadratureSet'
__interFaceDict = {}
__interFaceDict['Legendre'] = Legendre
__interFaceDict['CDFLegendre'] = CDFLegendre
__interFaceDict['CDFClenshawCurtis'] = CDFClenshawCurtis
__interFaceDict['Hermite'] = Hermite
__interFaceDict['Laguerre'] = Laguerre
__interFaceDict['Jacobi'] = Jacobi
__interFaceDict['ClenshawCurtis'] = ClenshawCurtis
__knownTypes = __interFaceDict.keys()

def knownTypes():
  return __knownTypes

<<<<<<< HEAD
def returnInstance(Type,**kwargs):
  """
=======
def returnInstance(Type,caller,**kwargs):
  '''
>>>>>>> add2a128
    function used to generate a Filter class
    @ In, Type : Filter type
    @ Out,Instance of the Specialized Filter class
  """
  # some modification necessary to distinguish CDF on Legendre versus CDF on ClenshawCurtis
  if Type=='CDF':
    if   kwargs['Subtype']=='Legendre'      : return __interFaceDict['CDFLegendre']()
    elif kwargs['Subtype']=='ClenshawCurtis': return __interFaceDict['CDFClenshawCurtis']()
  if Type in knownTypes(): return __interFaceDict[Type]()
  else: caller.raiseAnError(NameError,'not known '+__base+' type '+Type)
<|MERGE_RESOLUTION|>--- conflicted
+++ resolved
@@ -28,14 +28,8 @@
 #Internal Modules End-----------------------------------------------------------------
 
 
-<<<<<<< HEAD
-class SparseQuad(object):
+class SparseQuad(MessageHandler.MessageUser):
   """Base class to produce sparse-grid multiple-dimension quadrature."""
-  #TODO is this where this class should be defined?  It's not a Quadrature, but it's related.
-=======
-class SparseQuad(MessageHandler.MessageUser):
-  '''Base class to produce sparse-grid multiple-dimension quadrature.'''
->>>>>>> add2a128
   def __init__(self):
     self.type     = 'SparseQuad'
     self.printTag = 'SparseQuad' #FIXME use utility methods for right length
@@ -203,20 +197,6 @@
     self.SG = newSG
     self.varNames = newNames
 
-<<<<<<< HEAD
-#  def _extrema(self):
-#    """Finds largest and smallest point among all points by dimension."""
-#    points = self.point()
-#    low= np.ones(len(points[0]))*1e300
-#    hi = np.ones(len(points[0]))*(-1e300)
-#    for pt in pts:
-#      for i,p in enumerate(pt):
-#        low[i]=min(low[i],p)
-#        hi[i] =max(hi[i] ,p)
-#    return low,hi
-
-=======
->>>>>>> add2a128
   def _xy(self):
     """Returns reordered points.
        Points = [(a1,b1,...,z1),
@@ -232,14 +212,9 @@
     return zip(*self.points())
 
   ##### PUBLIC MEMBERS #####
-<<<<<<< HEAD
   #FIXME remove maxPoly and polyDict, as they are no longer needed.
-  def initialize(self, indexSet, maxPoly, distDict, quadDict, polyDict, handler):
+  def initialize(self, indexSet, distDict, quadDict, handler, msgHandler):
     """Initializes sparse quad to be functional.
-=======
-  def initialize(self, indexSet, distDict, quadDict, handler, msgHandler):
-    '''Initializes sparse quad to be functional.
->>>>>>> add2a128
     @ In indexSet, IndexSet object, index set
     @ In distDict, dict{varName,Distribution object}, distributions
     @ In quadDict, dict{varName,Quadrature object}, quadratures
@@ -433,15 +408,8 @@
     return points,weights
 
 
-
-
-<<<<<<< HEAD
-class QuadratureSet(object):
+class QuadratureSet(MessageHandler.MessageUser):
   """Base class to produce standard quadrature points and weights.
-=======
-class QuadratureSet(MessageHandler.MessageUser):
-  '''Base class to produce standard quadrature points and weights.
->>>>>>> add2a128
      Points and weights are obtained as
      -------------------
      myQuad = Legendre()
@@ -476,21 +444,12 @@
     """
     return not self.__eq__(other)
 
-<<<<<<< HEAD
-  def initialize(self,distr):
+  def initialize(self,distr,msgHandler):
     """Initializes specific settings for quadratures.  Must be overwritten.
     @ In distr, Distribution object, distro represented by this quad
     @ Out, None, None
     """
-    pass
-=======
-  def initialize(self,distr,msgHandler):
-    '''Initializes specific settings for quadratures.  Must be overwritten.
-    @ In distr, Distribution object, distro represented by this quad
-    @ Out, None, None
-    '''
     self.messageHandler = msgHandler
->>>>>>> add2a128
 
   def quadRule(self,i):
     """Quadrature rule to use for order.  Defaults to Gauss, CC should set its own.
@@ -626,13 +585,8 @@
 def knownTypes():
   return __knownTypes
 
-<<<<<<< HEAD
-def returnInstance(Type,**kwargs):
+def returnInstance(Type,caller,**kwargs):
   """
-=======
-def returnInstance(Type,caller,**kwargs):
-  '''
->>>>>>> add2a128
     function used to generate a Filter class
     @ In, Type : Filter type
     @ Out,Instance of the Specialized Filter class
