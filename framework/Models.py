"""
Module where the base class and the specialization of different type of Model are
"""
#for future compatibility with Python 3--------------------------------------------------------------
from __future__ import division, print_function, unicode_literals, absolute_import
import warnings
warnings.simplefilter('default',DeprecationWarning)
#End compatibility block for Python 3----------------------------------------------------------------

#External Modules------------------------------------------------------------------------------------
import os
import copy
import shutil
import numpy as np
import abc
import importlib
import inspect
import sys
# to be removed
from scipy import spatial
# to be removed


#External Modules End--------------------------------------------------------------------------------

#Internal Modules------------------------------------------------------------------------------------
from BaseClasses import BaseType
from Assembler import Assembler
import SupervisedLearning
import PostProcessors #import returnFilterInterface
import CustomCommandExecuter
import utils
#Internal Modules End--------------------------------------------------------------------------------

#class Model(BaseType):
class Model(utils.metaclass_insert(abc.ABCMeta,BaseType)):
  """
  A model is something that given an input will return an output reproducing some physical model
  it could as complex as a stand alone code, a reduced order model trained somehow or something
  externally build and imported by the user
  """
  validateDict                  = {}
  validateDict['Input'  ]       = []
  validateDict['Output' ]       = []
  validateDict['Sampler']       = []
  testDict                      = {}
  testDict                      = {'class':'','type':[''],'multiplicity':0,'required':False}
  utils.raiseAMessage('MODELS','FIXME: a multiplicity value is needed to control role that can have different class')
  #the possible inputs
  validateDict['Input'].append(testDict.copy())
  validateDict['Input'  ][0]['class'       ] = 'Datas'
  validateDict['Input'  ][0]['type'        ] = ['TimePoint','TimePointSet','History','Histories']
  validateDict['Input'  ][0]['required'    ] = False
  validateDict['Input'  ][0]['multiplicity'] = 'n'
  validateDict['Input'].append(testDict.copy())
  validateDict['Input'  ][1]['class'       ] = 'Files'
  validateDict['Input'  ][1]['type'        ] = ['']
  validateDict['Input'  ][1]['required'    ] = False
  validateDict['Input'  ][1]['multiplicity'] = 'n'
  #the possible outputs
  validateDict['Output'].append(testDict.copy())
  validateDict['Output' ][0]['class'       ] = 'Datas'
  validateDict['Output' ][0]['type'        ] = ['TimePoint','TimePointSet','History','Histories']
  validateDict['Output' ][0]['required'    ] = False
  validateDict['Output' ][0]['multiplicity'] = 'n'
  validateDict['Output'].append(testDict.copy())
  validateDict['Output' ][1]['class'       ] = 'DataBases'
  validateDict['Output' ][1]['type'        ] = ['HDF5']
  validateDict['Output' ][1]['required'    ] = False
  validateDict['Output' ][1]['multiplicity'] = 'n'
  validateDict['Output'].append(testDict.copy())
  validateDict['Output' ][2]['class'       ] = 'OutStreamManager'
  validateDict['Output' ][2]['type'        ] = ['Plot','Print']
  validateDict['Output' ][2]['required'    ] = False
  validateDict['Output' ][2]['multiplicity'] = 'n'
  #the possible samplers
  validateDict['Sampler'].append(testDict.copy())
  validateDict['Sampler'][0]['class'       ] ='Samplers'
  validateDict['Sampler'][0]['required'    ] = False
  validateDict['Sampler'][0]['multiplicity'] = 1
  validateDict['Sampler'][0]['type']         = ['MonteCarlo',
                                                'DynamicEventTree',
                                                'LHS',
                                                'Grid',
                                                'Adaptive',
                                                'AdaptiveDynamicEventTree',
                                                'FactorialDesign',
                                                'ResponseSurfaceDesign',
                                                'SparseGridCollocation',
                                                'Sobol']

  @classmethod
  def generateValidateDict(cls):
    """This method generate a independent copy of validateDict for the calling class"""
    cls.validateDict = copy.deepcopy(Model.validateDict)

  @classmethod
  def specializeValidateDict(cls):
<<<<<<< HEAD
    """ This method should be overridden to describe the types of input accepted with a certain role by the model class specialization"""
    raise NotImplementedError('The class '+str(cls.__name__)+' has not implemented the method specializeValidateDict')
=======
    ''' This method should be overridden to describe the types of input accepted with a certain role by the model class specialization'''
    utils.raiseAnError(NotImplementedError,'MODELS','The class '+str(cls.__name__)+' has not implemented the method specializeValidateDict')
>>>>>>> b27a102e

  @classmethod
  def localValidateMethod(cls,who,what):
    """
    This class method is called to test the compatibility of the class with its possible usage
    @in who: a string identifying the what is the role of what we are going to test (i.e. input, output etc)
    @in what: a list (or a general iterable) that will be playing the 'who' role
    """
    #counting successful matches
    if who not in cls.validateDict.keys(): utils.raiseAnError(IOError,self,'The role '+str(who)+' does not exist in the class '+str(cls))
    for myItemDict in cls.validateDict[who]: myItemDict['tempCounter'] = 0
    for anItem in what:
      anItem['found'] = False
      for tester in cls.validateDict[who]:
        if anItem['class'] == tester['class']:
          if anItem['type'] in tester['type']:
            tester['tempCounter'] +=1
            anItem['found']        = True
            break
    #testing if the multiplicity of the argument is correct
    for tester in cls.validateDict[who]:
      if tester['required']==True:
        if tester['multiplicity']=='n' and tester['tempCounter']<1:
          utils.raiseAnError(IOError,self,'The number of time class = '+str(tester['class'])+' type= ' +str(tester['type'])+' is used as '+str(who)+' is improper')
        if tester['multiplicity']!='n' and tester['tempCounter']!=tester['multiplicity']:
          utils.raiseAnError(IOError,self,'The number of time class = '+str(tester['class'])+' type= ' +str(tester['type'])+' is used as '+str(who)+' is improper')
    #testing if all argument to be tested have been found
    for anItem in what:
      if anItem['found']==False:
        utils.raiseAnError(IOError,self,'It is not possible to use '+anItem['class']+' type= ' +anItem['type']+' as '+who)
    return True

  def __init__(self):
    BaseType.__init__(self)
    self.subType  = ''
    self.runQueue = []
    self.printTag = utils.returnPrintTag('MODEL')
    self.mods     = utils.returnImportModuleString(inspect.getmodule(self),True)
    self.globs    = {}

  def _readMoreXML(self,xmlNode):
    try: self.subType = xmlNode.attrib['subType']
    except KeyError:
      utils.raiseAModel(self," Failed in Node: "+str(xmlNode),'DEBUG')
      utils.raiseAnError(IOError,self,'missed subType for the model '+self.name)
    del(xmlNode.attrib['subType'])

  def localInputAndChecks(self,xmlNode):
    """place here the additional reading, remember to add initial parameters in the method localAddInitParams"""

  def addInitParams(self,tempDict):
    tempDict['subType'] = self.subType

  def localAddInitParams(self,tempDict):
    """use this function to export to the printer in the base class the additional PERMANENT your local class have"""

  def initialize(self,runInfo,inputs,initDict=None):
    """ this needs to be over written if a re initialization of the model is need it gets called at every beginning of a step
    after this call the next one will be run
    @ In, runInfo is the run info from the jobHandler
    @ In, inputs is a list containing whatever is passed with an input role in the step
    @ In, initDict, optional, dictionary of all objects available in the step is using this model
    """
    pass

  @abc.abstractmethod
  def createNewInput(self,myInput,samplerType,**Kwargs):
    """
    this function have to return a new input that will be submitted to the model, it is called by the sampler
    @in myInput the inputs (list) to start from to generate the new one
    @in samplerType is the type of sampler that is calling to generate a new input
    @in **Kwargs is a dictionary that contains the information coming from the sampler,
         a mandatory key is the sampledVars'that contains a dictionary {'name variable':value}
    @return the new input in a list form
    """
    return [(copy.copy(Kwargs))]

  @abc.abstractmethod
  def run(self,Input,jobHandler):
    """
    This call should be over loaded and should not return any results,
    possible it places a run one of the jobhadler lists!!!
    @in inputs is a list containing whatever is passed with an input role in the step
    @in jobHandler an instance of jobhandler that might be possible used to append a job for parallel running
    """
    pass

  def collectOutput(self,collectFrom,storeTo):
    """
    This call collect the output of the run
    @in collectFrom: where the output is located, the form and the type is model dependent but should be compatible with the storeTo.addOutput method.
    """
    #if a addOutput is present in nameSpace of storeTo it is used
    if 'addOutput' in dir(storeTo): storeTo.addOutput(collectFrom)
    else                          : utils.raiseAnError(IOError,self,'The place where to store the output has not a addOutput method')

  def getAdditionalInputEdits(self,inputInfo):
    """
    Collects additional edits for the sampler to use when creating a new input.  By default does nothing.
    @ In, inputInfo, dictionary in which to add edits
    @Out, None.
    """
    pass
#
#
#
class Dummy(Model):
  """
  this is a dummy model that just return the effect of the sampler. The values reported as input in the output
  are the output of the sampler and the output is the counter of the performed sampling
  """
  def __init__(self):
    Model.__init__(self)
    self.admittedData = self.__class__.validateDict['Input' ][0]['type'] #the list of admitted data is saved also here for run time checks
    #the following variable are reset at each call of the initialize method
    self.printTag = utils.returnPrintTag('MODEL DUMMY')

  @classmethod
  def specializeValidateDict(cls):
    cls.validateDict['Input' ]                    = [cls.validateDict['Input' ][0]]
    cls.validateDict['Input' ][0]['type'        ] = ['TimePoint','TimePointSet']
    cls.validateDict['Input' ][0]['required'    ] = True
    cls.validateDict['Input' ][0]['multiplicity'] = 1
    cls.validateDict['Output'][0]['type'        ] = ['TimePoint','TimePointSet']

  def _manipulateInput(self,dataIn):
    if len(dataIn)>1: utils.raiseAnError(IOError,self,'Only one input is accepted by the model type '+self.type+' with name '+self.name)
    if type(dataIn[0])!=tuple: inRun = self._inputToInternal(dataIn[0]) #this might happen when a single run is used and the input it does not come from self.createNewInput
    else:                      inRun = dataIn[0][0]
    return inRun

  def _inputToInternal(self,dataIN,full=False):
<<<<<<< HEAD
    """Transform it in the internal format the provided input. dataIN could be either a dictionary (then nothing to do) or one of the admitted data"""
    if self.debug: print(self.printTag+': ' +utils.returnPrintPostTag('FIXME') + '-> wondering if a dictionary compatibility should be kept')
=======
    '''Transform it in the internal format the provided input. dataIN could be either a dictionary (then nothing to do) or one of the admitted data'''
    if self.debug: utils.raiseAMessage(self,'wondering if a dictionary compatibility should be kept','FIXME')
>>>>>>> b27a102e
    if  type(dataIN)!=dict:
      if dataIN.type not in self.admittedData: utils.raiseAnError(IOError,self,'type '+dataIN.type+' is not compatible with the ROM '+self.name)
    if full==True:  length = 0
    if full==False: length = -1
    localInput = {}
    if type(dataIN)!=dict:
      for entries in dataIN.getParaKeys('inputs' ):
        if not dataIN.isItEmpty(): localInput[entries] = copy.copy(np.array(dataIN.getParam('input' ,entries))[length:])
        else:                      localInput[entries] = None
      for entries in dataIN.getParaKeys('outputs'):
        if not dataIN.isItEmpty(): localInput[entries] = copy.copy(np.array(dataIN.getParam('output',entries))[length:])
        else:                      localInput[entries] = None
      #Now if an OutputPlaceHolder is used it is removed, this happens when the input data is not representing is internally manufactured
      if 'OutputPlaceHolder' in dataIN.getParaKeys('outputs'): localInput.pop('OutputPlaceHolder') # this remove the counter from the inputs to be placed among the outputs
    else: localInput = dataIN #here we do not make a copy since we assume that the dictionary is for just for the model usage and any changes are not impacting outside
    return localInput

  def createNewInput(self,myInput,samplerType,**Kwargs):
    """
    here only TimePoint and TimePointSet are accepted a local copy of the values is performed.
    For a TimePoint all value are copied, for a TimePointSet only the last set of entry
    The copied values are returned as a dictionary back
<<<<<<< HEAD
    """
    if len(myInput)>1: raise IOError(self.printTag+': ' +utils.returnPrintPostTag('ERROR') + '-> Only one input is accepted by the model type '+self.type+' with name'+self.name)
=======
    '''
    if len(myInput)>1: utils.raiseAnError(IOError,self,'Only one input is accepted by the model type '+self.type+' with name'+self.name)
>>>>>>> b27a102e
    inputDict = self._inputToInternal(myInput[0])
    #test if all sampled variables are in the inputs category of the data
    if set(list(Kwargs['SampledVars'].keys())+list(inputDict.keys())) != set(list(inputDict.keys())):
      utils.raiseAnError(IOError,self,'When trying to sample the input for the model '+self.name+' of type '+self.type+' the sampled variable are '+str(Kwargs['SampledVars'].keys())+' while the variable in the input are'+str(inputDict.keys()))
    for key in Kwargs['SampledVars'].keys(): inputDict[key] = np.atleast_1d(Kwargs['SampledVars'][key])
    if None in inputDict.values(): utils.raiseAnError(IOError,self,'While preparing the input for the model '+self.type+' with name '+self.name+' found an None input variable '+ str(inputDict.items()))
    #the inputs/outputs should not be store locally since they might be used as a part of a list of input for the parallel runs
    #same reason why it should not be used the value of the counter inside the class but the one returned from outside as a part of the input
    return [(inputDict)],copy.copy(Kwargs)

  def run(self,Input,jobHandler):
    """
    The input is a list of one element.
    The element is either a tuple of two dictionary [(InputDictionary, OutputDictionary)] if the input has been created by the  self.createNewInput
    otherwise is one of the accepted data.
    The first is the input the second the output. The output is just the counter
    """
    #this set of test is performed to avoid that if used in a single run we come in with the wrong input structure since the self.createNewInput is not called
    inRun = self._manipulateInput(Input[0])
    def lambdaReturnOut(inRun,prefix): return {'OutputPlaceHolder':np.atleast_1d(np.float(prefix))}
    #lambdaReturnOut = lambda inRun: {'OutputPlaceHolder':np.atleast_1d(np.float(Input[1]['prefix']))}
    jobHandler.submitDict['Internal']((inRun,Input[1]['prefix']),lambdaReturnOut,str(Input[1]['prefix']),metadata=Input[1], modulesToImport = self.mods, globs = self.globs)

  def collectOutput(self,finishedJob,output):
    if finishedJob.returnEvaluation() == -1: utils.raiseAnError(AttributeError,self,"No available Output to collect (Run probabably is not finished yet)")
    evaluation = finishedJob.returnEvaluation()
    if type(evaluation[1]).__name__ == "tuple": outputeval = evaluation[1][0]
    else                                      : outputeval = evaluation[1]
    exportDict = {'input_space_params':evaluation[0],'output_space_params':outputeval,'metadata':finishedJob.returnMetadata()}
    if output.type == 'HDF5': output.addGroupDatas({'group':self.name+str(finishedJob.identifier)},exportDict,False)
    else:
      for key in exportDict['input_space_params' ] :
        if key in output.getParaKeys('inputs'): output.updateInputValue (key,exportDict['input_space_params' ][key])
      for key in exportDict['output_space_params'] :
        if key in output.getParaKeys('outputs'): output.updateOutputValue(key,exportDict['output_space_params'][key])
      for key in exportDict['metadata'] : output.updateMetadata(key,exportDict['metadata'][key])
#
#
#
class ROM(Dummy):
  """ROM stands for Reduced Order Model. All the models here, first learn than predict the outcome"""
  @classmethod
  def specializeValidateDict(cls):
    cls.validateDict['Input' ]                    = [cls.validateDict['Input' ][0]]
    cls.validateDict['Input' ][0]['required'    ] = True
    cls.validateDict['Input' ][0]['multiplicity'] = 1
    cls.validateDict['Output'][0]['type'        ] = ['TimePoint','TimePointSet']

  def __init__(self):
    Dummy.__init__(self)
    self.initializationOptionDict = {}          # ROM initialization options
    self.amITrained                = False      # boolean flag, is the ROM trained?
    self.howManyTargets            = 0          # how many targets?
    self.SupervisedEngine          = {}         # dict of ROM instances (== number of targets => keys are the targets)
    self.printTag = utils.returnPrintTag('MODEL ROM')

  def __getstate__(self):
    """
    Overwrite state (for pickle-ing)
    we do not pickle the HDF5 (C++) instance
    but only the info to re-load it
    """
    # capture what is normally pickled
    state = self.__dict__.copy()
    if not self.amITrained:
      a = state.pop("SupervisedEngine")
      del a
    return state

  def __setstate__(self, newstate):
    self.__dict__.update(newstate)
    if not self.amITrained:
      targets = self.initializationOptionDict['Target'].split(',')
      self.howManyTargets = len(targets)
      self.SupervisedEngine = {}
      for target in targets:
        self.initializationOptionDict['Target'] = target
        self.SupervisedEngine[target] =  SupervisedLearning.returnInstance(self.subType,**self.initializationOptionDict)

  def _readMoreXML(self,xmlNode):
    Dummy._readMoreXML(self, xmlNode)
    for child in xmlNode:
      if child.attrib:
        if child.tag not in self.initializationOptionDict.keys():
          self.initializationOptionDict[child.tag]={}
        self.initializationOptionDict[child.tag][child.text]=child.attrib
      else:
        try: self.initializationOptionDict[child.tag] = int(child.text)
        except ValueError:
          try: self.initializationOptionDict[child.tag] = float(child.text)
          except ValueError: self.initializationOptionDict[child.tag] = child.text
    #the ROM is instanced and initialized
    # check how many targets
    if not 'Target' in self.initializationOptionDict.keys(): utils.raiseAnError(IOError,self,'No Targets specified!!!')
    targets = self.initializationOptionDict['Target'].split(',')
    self.howManyTargets = len(targets)
    for target in targets:
      self.initializationOptionDict['Target'] = target
      self.SupervisedEngine[target] =  SupervisedLearning.returnInstance(self.subType,**self.initializationOptionDict)
    self.mods.extend(utils.returnImportModuleString(inspect.getmodule(self.SupervisedEngine.values()[0])))
    self.mods.extend(utils.returnImportModuleString(inspect.getmodule(SupervisedLearning)))

  def reset(self):
    """
    Reset the ROM
    @ In,  None
    @ Out, None
    """
    for instrom in self.SupervisedEngine.values(): instrom.reset()
    self.amITrained   = False

  def addInitParams(self,originalDict):
    """the ROM setting parameters are added"""
    ROMdict = {}
    for target, instrom in self.SupervisedEngine.items(): ROMdict[self.name + '|' + target] = instrom.returnInitialParameters()
    for key in ROMdict.keys(): originalDict[key] = ROMdict[key]

  def train(self,trainingSet):
    """Here we do the training of the ROM"""
    """Fit the model according to the given training data.
    @in X : {array-like, sparse matrix}, shape = [n_samples, n_features] Training vector, where n_samples in the number of samples and n_features is the number of features.
    @in y : array-like, shape = [n_samples] Target vector relative to X class_weight : {dict, 'auto'}, optional Weights associated with classes. If not given, all classes
            are supposed to have weight one."""
    if type(trainingSet).__name__ == 'ROM':
      self.howManyTargets           = copy.deepcopy(trainingSet.howManyTargets)
      self.initializationOptionDict = copy.deepcopy(trainingSet.initializationOptionDict)
      self.trainingSet              = copy.copy(trainingSet.trainingSet)
      self.amITrained               = copy.deepcopy(trainingSet.amITrained)
      self.SupervisedEngine         = copy.deepcopy(trainingSet.SupervisedEngine)
    else:
      self.trainingSet = copy.copy(self._inputToInternal(trainingSet,full=True))
      self.amITrained = True
      for instrom in self.SupervisedEngine.values():
        instrom.train(self.trainingSet)
        self.aimITrained = self.amITrained and instrom.amITrained
      if self.debug:utils.raiseAMessage(self,'add self.amITrained to currentParamters','FIXME')

  def confidence(self,request,target = None):
    """
    This is to get a value that is inversely proportional to the confidence that we have
    forecasting the target value for the given set of features. The reason to chose the inverse is because
    in case of normal distance this would be 1/distance that could be infinity
    @ In, request, datatype, feature coordinates (request)
    @ In, target, string, optional, target name (by default the first target entered in the input file)
    """
    inputToROM = self._inputToInternal(request)
    if target != None: return self.SupervisedEngine[target].confidence(inputToROM)
    else             : return self.SupervisedEngine.values()[0].confidence(inputToROM)

  def evaluate(self,request, target = None):
    """
    when the ROM is used directly without need of having the sampler passing in the new values evaluate instead of run should be used
    @ In, request, datatype, feature coordinates (request)
    @ In, target, string, optional, target name (by default the first target entered in the input file)
    """
    inputToROM = self._inputToInternal(request)
    if target != None: return self.SupervisedEngine[target].evaluate(inputToROM)
    else             : return self.SupervisedEngine.values()[0].evaluate(inputToROM)

  def __externalRun(self,inRun):
    returnDict = {}
    for target in self.SupervisedEngine.keys(): returnDict[target] = self.evaluate(inRun,target)
    return returnDict

  def run(self,Input,jobHandler):
    """This call run a ROM as a model"""
    inRun = self._manipulateInput(Input[0])
    jobHandler.submitDict['Internal']((inRun,),self.__externalRun,str(Input[1]['prefix']),metadata=Input[1],modulesToImport=self.mods, globs = self.globs)
#
#
#
class ExternalModel(Dummy):
  """ External model class: this model allows to interface with an external python module"""
  @classmethod
  def specializeValidateDict(cls):
    #one data is needed for the input
    utils.raiseAMessage('EXTERNAL_MODEL','think about how to import the roles to allowed class for the external model. For the moment we have just all','FIXME')
  def __init__(self):
    """
    Constructor
    @ In, None
    @ Out, None
    """
    Dummy.__init__(self)
    self.sim                      = None
    self.modelVariableValues      = {}                                                                                                       # dictionary of variable values for the external module imported at runtime
    self.modelVariableType        = {}                                                                                                       # dictionary of variable types, used for consistency checks
    self._availableVariableTypes = ['float','bool','int','ndarray','float16','float32','float64','float128','int16','int32','int64','bool8'] # available data types
    self._availableVariableTypes = self._availableVariableTypes + ['numpy.'+item for item in self._availableVariableTypes]                   # as above
    self.printTag                 = utils.returnPrintTag('MODEL EXTERNAL')                                                                   # print tag
    self.initExtSelf              = utils.Object()                                                                                           # object used as "self" for external module imported at runtime

  def initialize(self,runInfo,inputs,initDict=None):
    """
    Initialize method for the model
    @ In, runInfo is the run info from the jobHandler
    @ In, inputs is a list containing whatever is passed with an input role in the step
    @ In, initDict, optional, dictionary of all objects available in the step is using this model
    """
    if 'initialize' in dir(self.sim): self.sim.initialize(self.initExtSelf,runInfo,inputs)
    Dummy.initialize(self, runInfo, inputs)
    self.mods.extend(utils.returnImportModuleString(inspect.getmodule(self.sim)))

  def createNewInput(self,myInput,samplerType,**Kwargs):
    """
    Function to create a new input, through the info contained in Kwargs
    @ In, myInput, list of original inputs
    @ In, samplerType, string, sampler type (e.g. MonteCarlo, DET, etc.)
    @ In, Kwargs, dictionary containing information useful for creation of a newer input (e.g. sampled variables, etc.)
    """
    modelVariableValues ={}
    for key in Kwargs['SampledVars'].keys(): modelVariableValues[key] = Kwargs['SampledVars'][key]
    if 'createNewInput' in dir(self.sim):
      extCreateNewInput = self.sim.createNewInput(self,myInput,samplerType,**Kwargs)
      if extCreateNewInput== None: utils.raiseAnError(AttributeError,self,'in external Model '+self.ModuleToLoad+' the method createNewInput must return something. Got: None')
      return ([(extCreateNewInput)],copy.copy(Kwargs)),copy.copy(modelVariableValues)
    else: return Dummy.createNewInput(self, myInput,samplerType,**Kwargs),copy.copy(modelVariableValues)

  def _readMoreXML(self,xmlNode):
    """
    Function to read the peace of input belongs to this model
    @ In, xmlTree object, xml node containg the peace of input that belongs to this model
    """
    Model._readMoreXML(self, xmlNode)
    if 'ModuleToLoad' in xmlNode.attrib.keys():
      self.ModuleToLoad = os.path.split(str(xmlNode.attrib['ModuleToLoad']))[1]
      if (os.path.split(str(xmlNode.attrib['ModuleToLoad']))[0] != ''):
        abspath = os.path.abspath(os.path.split(str(xmlNode.attrib['ModuleToLoad']))[0])
        if '~' in abspath:abspath = os.path.expanduser(abspath)
        if os.path.exists(abspath): os.sys.path.append(abspath)
        else: utils.raiseAnError(IOError,self,'The path provided for the external model does not exist!!! Got: ' + abspath)
    else: utils.raiseAnError(IOError,self,'ModuleToLoad not provided for module externalModule')
    # load the external module and point it to self.sim
    self.sim = utils.importFromPath(str(xmlNode.attrib['ModuleToLoad']))
    # check if there are variables and, in case, load them
    for son in xmlNode:
      if son.tag=='variable':
        if len(son.attrib.keys()) > 0: utils.raiseAnError(IOError,self,'the block '+son.tag+' named '+son.text+' should not have attributes!!!!!')
        self.modelVariableType[son.text] = None
    # check if there are other information that the external module wants to load
    if '_readMoreXML' in dir(self.sim): self.sim._readMoreXML(self,xmlNode)

  def __externalRun(self, Input, modelVariables):
    """
    Method that performs the actual run of the imported external model (separated from run method for parallelization purposes)
    @ In, Input, list, list of the inputs needed for running the model
    """
    externalSelf        = utils.Object()
    #self.sim=__import__(self.ModuleToLoad)
    for key,value in self.initExtSelf.__dict__.items(): CustomCommandExecuter.execCommand('self.'+ key +' = copy.copy(object)',self=externalSelf,object=value)  # exec('externalSelf.'+ key +' = copy.copy(value)')
    modelVariableValues = {}
    for key in self.modelVariableType.keys(): modelVariableValues[key] = None
    for key in Input.keys(): modelVariableValues[key] = copy.copy(Input[key])
    if 'createNewInput' not in dir(self.sim):
      for key in Input.keys(): modelVariableValues[key] = copy.copy(Input[key])
      for key in self.modelVariableType.keys() : CustomCommandExecuter.execCommand('self.'+ key +' = copy.copy(object["'+key+'"])',self=externalSelf,object=modelVariableValues) #exec('externalSelf.'+ key +' = copy.copy(modelVariableValues[key])')  #self.__uploadSolution()
    self.sim.run(externalSelf, Input)
    for key in self.modelVariableType.keys()   : CustomCommandExecuter.execCommand('object["'+key+'"]  = copy.copy(self.'+key+')',self=externalSelf,object=modelVariableValues) #exec('modelVariableValues[key]  = copy.copy(externalSelf.'+key+')') #self.__pointSolution()
    for key in self.initExtSelf.__dict__.keys(): CustomCommandExecuter.execCommand('self.' +key+' = copy.copy(object.'+key+')',self=self.initExtSelf,object=externalSelf) #exec('self.initExtSelf.' +key+' = copy.copy(externalSelf.'+key+')')
    if None in self.modelVariableType.values():
      errorfound = False
      for key in self.modelVariableType.keys():
        self.modelVariableType[key] = type(modelVariableValues[key]).__name__
        if self.modelVariableType[key] not in self._availableVariableTypes:
          if not errorfound: utils.raiseAMessage(self,'Unsupported type found. Available ones are: '+ str(self._availableVariableTypes).replace('[','').replace(']', ''),'DEBUG')
          errorfound = True
          utils.raiseAMessage(self,'variable '+ key+' has an unsupported type -> '+ self.modelVariableType[key],'DEBUG')
      if errorfound: utils.raiseAnError(RuntimeError,self,'Errors detected. See above!!')
    return copy.copy(modelVariableValues),self

  def run(self,Input,jobHandler):
    """
    Method that performs the actual run of the imported external model
    @ In, Input, list, list of the inputs needed for running the model
    @ In, jobHandler, jobHandler object, jobhandler instance
    """
    inRun = copy.copy(self._manipulateInput(Input[0][0]))
    jobHandler.submitDict['Internal']((inRun,Input[1],),self.__externalRun,str(Input[0][1]['prefix']),metadata=Input[0][1], modulesToImport = self.mods, globs = self.globs)

  def collectOutput(self,finishedJob,output):
    """
    Method that collects the outputs from the previous run
    @ In, finishedJob, InternalRunner object, instance of the run just finished
    @ In, output, "Datas" object, output where the results of the calculation needs to be stored
<<<<<<< HEAD
    """
    if finishedJob.returnEvaluation() == -1: raise Exception(self.printTag+": " +utils.returnPrintPostTag('ERROR') + "-> No available Output to collect (Run probabably is not finished yet)")
=======
    '''
    if finishedJob.returnEvaluation() == -1: utils.raiseAnError(RuntimeError,self,"No available Output to collect (Run probabably is not finished yet)")
>>>>>>> b27a102e
    def typeMatch(var,var_type_str):
      type_var = type(var)
      return type_var.__name__ == var_type_str or \
        type_var.__module__+"."+type_var.__name__ == var_type_str
    # check type consistency... This is needed in order to keep under control the external model... In order to avoid problems in collecting the outputs in our internal structures
    instanciatedSelf = finishedJob.returnEvaluation()[1][1]
    outcomes         = finishedJob.returnEvaluation()[1][0]
    for key in finishedJob.returnEvaluation()[1][0]:
      if not (typeMatch(outcomes[key],instanciatedSelf.modelVariableType[key])):
        utils.raiseAnError(RuntimeError,self,'type of variable '+ key + ' is ' + str(type(outcomes[key]))+' and mismatches with respect to the input ones (' + instanciatedSelf.modelVariableType[key] +')!!!')
    Dummy.collectOutput(self, finishedJob, output)
#
#
#
class Code(Model):
  """this is the generic class that import an external code into the framework"""
  CodeInterfaces = importlib.import_module("CodeInterfaces")
  @classmethod
  def specializeValidateDict(cls):
    utils.raiseAMessage('CODE','think about how to import the roles to allowed class for the codes. For the moment they are not specialized by executable')
    cls.validateDict['Input'] = [cls.validateDict['Input'][1]]

  def __init__(self):
    Model.__init__(self)
    self.executable         = ''   #name of the executable (abs path)
    self.oriInputFiles      = []   #list of the original input files (abs path)
    self.workingDir         = ''   #location where the code is currently running
    self.outFileRoot        = ''   #root to be used to generate the sequence of output files
    self.currentInputFiles  = []   #list of the modified (possibly) input files (abs path)
    self.codeFlags          = None #flags that need to be passed into code interfaces(if present)
    #if alias are defined in the input it defines a mapping between the variable names in the framework and the one for the generation of the input
    #self.alias[framework variable name] = [input code name]. For Example, for a MooseBasedApp, the alias would be self.alias['internal_variable_name'] = 'Material|Fuel|thermal_conductivity'
    self.alias              = {}
    self.printTag = utils.returnPrintTag('MODEL CODE')

  def _readMoreXML(self,xmlNode):
    """extension of info to be read for the Code(model) as well as the code interface, and creates the interface.
    @ In: xmlNode, node object
    @ Out: None.
    """
    Model._readMoreXML(self, xmlNode)
    #TODO consider: should clargs be an ordered dict?
    self.clargs={'text':'', 'input':{'noarg':[]}, 'pre':'', 'post':''} #output:''
    self.fargs={'input':{}, 'output':''}
    for child in xmlNode:
      if child.tag =='executable':
        self.executable = str(child.text)
      elif child.tag =='alias':
        # the input would be <alias variable='internal_variable_name'>Material|Fuel|thermal_conductivity</alias>
        if 'variable' in child.attrib.keys(): self.alias[child.attrib['variable']] = child.text
        else: utils.raiseAnError(IOError,self,'not found the attribute variable in the definition of one of the alias for code model '+str(self.name))
      elif child.tag == 'clargs':
        argtype = child.attrib['type']      if 'type'      in child.attrib.keys() else None
        arg     = child.attrib['arg']       if 'arg'       in child.attrib.keys() else None
        ext     = child.attrib['extension'] if 'extension' in child.attrib.keys() else None
        if argtype == None: utils.raiseAnError(IOError,self,'"type" for clarg not specified!')
        elif argtype == 'text':
          if ext != None: raiseAWArning(self,'"text" nodes only accept "type" and "arg" attributes! Ignoring "extension"...')
          if arg == None: utils.raiseAnError(IOError,self,'"arg" for clarg '+argtype+' not specified! Enter text to be used.')
          self.clargs['text']=arg
        elif argtype == 'input':
          if ext == None: utils.raiseAnError(IOError,self,'"extension" for clarg '+argtype+' not specified! Enter filetype to be listed for this flag.')
          if arg == None: self.clargs['input']['noarg'].append(ext)
          else:
            if arg not in self.clargs['input'].keys(): self.clargs['input'][arg]=[]
            self.clargs['input'][arg].append(ext)
        elif argtype == 'output':
          if arg == None: utils.raiseAnError(IOError,self,'"arg" for clarg '+argtype+' not specified! Enter flag for output file specification.')
          self.clargs['output'] = arg
        elif argtype == 'prepend':
          if ext != None: utils.raiseAWarning(self,'"prepend" nodes only accept "type" and "arg" attributes! Ignoring "extension"...')
          if arg == None: utils.raiseAnError(IOError,self,'"arg" for clarg '+argtype+' not specified! Enter text to be used.')
          self.clargs['pre'] = arg
        elif argtype == 'postpend':
          if ext != None: utils.raiseAWarning(self,'"postpend" nodes only accept "type" and "arg" attributes! Ignoring "extension"...')
          if arg == None: utils.raiseAnError(IOError,self,'"arg" for clarg '+argtype+' not specified! Enter text to be used.')
          self.clargs['post'] = arg
        else: utils.raiseAnError(IOError,self,'clarg type '+argtype+' not recognized!')
      elif child.tag == 'fileargs':
        argtype = child.attrib['type']      if 'type'      in child.attrib.keys() else None
        arg     = child.attrib['arg']       if 'arg'       in child.attrib.keys() else None
        ext     = child.attrib['extension'] if 'extension' in child.attrib.keys() else None
        if argtype == None: utils.raiseAnError(IOError,self,'"type" for filearg not specified!')
        elif argtype == 'input':
          if arg == None: utils.raiseAnError(IOError,self,'filearg type "input" requires the template variable be specified in "arg" attribute!')
          if ext == None: utils.raiseAnError(IOError,self,'filearg type "input" requires the auxiliary file extension be specified in "ext" attribute!')
          self.fargs['input'][arg]=[ext]
        elif argtype == 'output':
          if self.fargs['output']!='': utils.raiseAnError(IOError,self,'output fileargs already specified!  You can only specify one output fileargs node.')
          if arg == None: utils.raiseAnError(IOError,self,'filearg type "output" requires the template variable be specified in "arg" attribute!')
          self.fargs['output']=arg
        else: utils.raiseAnError(IOError,self,'filearg type '+argtype+' not recognized!')
    if self.executable == '': utils.raiseAnError(IOError,self,'not found the node <executable> in the body of the code model '+str(self.name))
    if '~' in self.executable: self.executable = os.path.expanduser(self.executable)
    abspath = os.path.abspath(self.executable)
    if os.path.exists(abspath):
      self.executable = abspath
    else: utils.raiseAMessage(self,'not found executable '+self.executable,'ExceptedError')
    self.code = Code.CodeInterfaces.returnCodeInterface(self.subType)
    self.code.readMoreXML(xmlNode)
    self.code.setInputExtension(list(a for b in (c for c in self.clargs['input'].values()) for a in b))
    self.code.addInputExtension(list(a for b in (c for c in self.fargs ['input'].values()) for a in b))
    self.code.addDefaultExtension()

  def addInitParams(self,tempDict):
    """extension of addInitParams for the Code(model)"""
    Model.addInitParams(self, tempDict)
    tempDict['executable']=self.executable
    for key, value in self.alias.items():
      tempDict['The code variable '+str(value)+' it is filled using the framework variable '] = key

  def addCurrentSetting(self,originalDict):
    """extension of addInitParams for the Code(model)"""
    originalDict['current working directory'] = self.workingDir
    originalDict['current output file root' ] = self.outFileRoot
    originalDict['current input file'       ] = self.currentInputFiles
    originalDict['original input file'      ] = self.oriInputFiles

  def getAdditionalInputEdits(self,inputInfo):
    """
    Adds input edits besides the sampledVars to the inputInfo dictionary. Called by the sampler.
    @ In, inputInfo, dictionary object
    @Out, None.
    """
    inputInfo['additionalEdits']=self.fargs

  def initialize(self,runInfoDict,inputFiles,initDict=None):
    """initialize some of the current setting for the runs and generate the working
       directory with the starting input files"""
    self.workingDir               = os.path.join(runInfoDict['WorkingDir'],runInfoDict['stepName']) #generate current working dir
    runInfoDict['TempWorkingDir'] = self.workingDir
    try: os.mkdir(self.workingDir)
    except OSError: utils.raiseAWarning(self,'current working dir '+self.workingDir+' already exists, this might imply deletion of present files')
    for inputFile in inputFiles: shutil.copy(inputFile,self.workingDir)
    if self.debug: utils.raiseAMessage(self,'original input files copied in the current working dir: '+self.workingDir)
    if self.debug: utils.raiseAMessage(self,'files copied:')
    if self.debug: utils.raiseAMessage(self, '  '+str(inputFiles))
    self.oriInputFiles = []
    for i in range(len(inputFiles)): self.oriInputFiles.append(os.path.join(self.workingDir,os.path.split(inputFiles[i])[1]))
    self.currentInputFiles        = None
    self.outFileRoot              = None

  def createNewInput(self,currentInput,samplerType,**Kwargs):
    """ This function creates a new input
        It is called from a sampler to get the implementation specific for this model"""
    Kwargs['executable'] = self.executable
    found = False
    for index, inputFile in enumerate(currentInput):
      if inputFile.endswith(self.code.getInputExtension()):
        found = True
        break
    if not found: utils.raiseAnError(IOError,self,'->  None of the input files has one of the extensions requested by code '
                                  + self.subType +': ' + ' '.join(self.code.getInputExtension()))
    Kwargs['outfile'] = 'out~'+os.path.split(currentInput[index])[1].split('.')[0]
    if len(self.alias.keys()) != 0: Kwargs['alias']   = self.alias
    return (self.code.createNewInput(currentInput,self.oriInputFiles,samplerType,**Kwargs),Kwargs)

  def run(self,inputFiles,jobHandler):
    """append a run at the externalRunning list of the jobHandler"""
    self.currentInputFiles = inputFiles[0]
    executeCommand, self.outFileRoot = self.code.genCommand(self.currentInputFiles,self.executable, flags=self.clargs, fileargs=self.fargs)
    #executeCommand, self.outFileRoot = self.code.generateCommand(self.currentInputFiles,self.executable)
    jobHandler.submitDict['External'](executeCommand,self.outFileRoot,jobHandler.runInfoDict['TempWorkingDir'],metadata=inputFiles[1],codePointer=self.code)
    found = False
    for index, inputFile in enumerate(self.currentInputFiles):
      if inputFile.endswith(self.code.getInputExtension()):
        found = True
        break
    if not found: utils.raiseAnError(IOError,self,'None of the input files has one of the extensions requested by code '
                                  + self.subType +': ' + ' '.join(self.getInputExtension()))
    utils.raiseAMessage(self,'job "'+ self.currentInputFiles[index].split('/')[-1].split('.')[-2] +'" submitted!')

  def collectOutput(self,finisishedjob,output):
    """collect the output file in the output object"""
    if 'finalizeCodeOutput' in dir(self.code):
      out = self.code.finalizeCodeOutput(finisishedjob.command,finisishedjob.output,self.workingDir)
      if out: finisishedjob.output = out
    # TODO This errors if output doesn't have .type (csv for example), it will be necessary a file class
    attributes={"input_file":self.currentInputFiles,"type":"csv","name":os.path.join(self.workingDir,finisishedjob.output+'.csv')}
    metadata = finisishedjob.returnMetadata()
    if metadata: attributes['metadata'] = metadata
    try:                   output.addGroup(attributes,attributes)
    except AttributeError:
      output.addOutput(os.path.join(self.workingDir,finisishedjob.output) + ".csv",attributes)
      if metadata:
        for key,value in metadata.items(): output.updateMetadata(key,value,attributes)
#
#
#
class Projector(Model):
  """Projector is a data manipulator"""
  @classmethod
  def specializeValidateDict(cls):
    utils.raiseAMessage('PROJECTOR','Remember to add the data type supported the class filter')

  def __init__(self):
    Model.__init__(self)
    self.printTag = utils.returnPrintTag('MODEL PROJECTOR')

  def _readMoreXML(self,xmlNode):
    Model._readMoreXML(self, xmlNode)
    self.code = PostProcessors.returnInstance(self.subType)
    self.code._readMoreXML(xmlNode)

  def addInitParams(self,tempDict):
    Model.addInitParams(self, tempDict)

  def initialize(self,runInfoDict,myInput,initDict=None):
    if myInput.type == 'ROM':
      pass
    #initialize some of the current setting for the runs and generate the working
    #   directory with the starting input files
    self.workingDir               = os.path.join(runInfoDict['WorkingDir'],runInfoDict['stepName']) #generate current working dir
    runInfoDict['TempWorkingDir'] = self.workingDir
    try:                   os.mkdir(self.workingDir)
    except AttributeError: utils.raiseAWarning(self,'current working dir '+self.workingDir+' already exists, this might imply deletion of present files')
    return

  def run(self,inObj,outObj):
    """run calls the interface finalizer"""
    self.interface.run(inObj,outObj,self.workingDir)
#
#
#
class PostProcessor(Model, Assembler):
  """PostProcessor is an Action System. All the models here, take an input and perform an action"""
  @classmethod
  def specializeValidateDict(cls):
    cls.validateDict['Input']                    = [cls.validateDict['Input' ][0]]
    cls.validateDict['Input'][0]['required'    ] = False
    cls.validateDict['Input'].append(cls.testDict.copy())
    cls.validateDict['Input'  ][1]['class'       ] = 'DataBases'
    cls.validateDict['Input'  ][1]['type'        ] = ['HDF5']
    cls.validateDict['Input'  ][1]['required'    ] = False
    cls.validateDict['Input'  ][1]['multiplicity'] = 'n'
    cls.validateDict['Input'].append(cls.testDict.copy())
    cls.validateDict['Input'  ][2]['class'       ] = 'Datas'
    cls.validateDict['Input'  ][2]['type'        ] = ['TimePoint','TimePointSet','History','Histories']
    cls.validateDict['Input'  ][2]['required'    ] = False
    cls.validateDict['Input'  ][2]['multiplicity'] = 'n'
    cls.validateDict['Output'].append(cls.testDict.copy())
    cls.validateDict['Output' ][0]['class'       ] = 'Files'
    cls.validateDict['Output' ][0]['type'        ] = ['']
    cls.validateDict['Output' ][0]['required'    ] = False
    cls.validateDict['Output' ][0]['multiplicity'] = 'n'
    cls.validateDict['Output' ][1]['class'       ] = 'Datas'
    cls.validateDict['Output' ][1]['type'        ] = ['TimePoint','TimePointSet','History','Histories']
    cls.validateDict['Output' ][1]['required'    ] = False
    cls.validateDict['Output' ][1]['multiplicity'] = 'n'
    cls.validateDict['Output'].append(cls.testDict.copy())
    cls.validateDict['Output' ][2]['class'       ] = 'DataBases'
    cls.validateDict['Output' ][2]['type'        ] = ['HDF5']
    cls.validateDict['Output' ][2]['required'    ] = False
    cls.validateDict['Output' ][2]['multiplicity'] = 'n'
    cls.validateDict['Output'].append(cls.testDict.copy())
    cls.validateDict['Output' ][3]['class'       ] = 'OutStreamManager'
    cls.validateDict['Output' ][3]['type'        ] = ['Plot','Print']
    cls.validateDict['Output' ][3]['required'    ] = False
    cls.validateDict['Output' ][3]['multiplicity'] = 'n'
    cls.validateDict['Function'] = [cls.testDict.copy()]
    cls.validateDict['Function'  ][0]['class'       ] = 'Functions'
    cls.validateDict['Function'  ][0]['type'        ] = ['External','Internal']
    cls.validateDict['Function'  ][0]['required'    ] = False
    cls.validateDict['Function'  ][0]['multiplicity'] = '1'
    cls.validateDict['ROM'] = [cls.testDict.copy()]
    cls.validateDict['ROM'       ][0]['class'       ] = 'Models'
    cls.validateDict['ROM'       ][0]['type'        ] = ['ROM']
    cls.validateDict['ROM'       ][0]['required'    ] = False
    cls.validateDict['ROM'       ][0]['multiplicity'] = '1'

  def __init__(self):
    Model.__init__(self)
    self.input  = {}     # input source
    self.action = None   # action
    self.workingDir = ''
    self.printTag = utils.returnPrintTag('MODEL POSTPROCESSOR')

  def whatDoINeed(self):
    """
    This method is used mainly by the Simulation class at the Step construction stage.
    It is used for inquiring the class, which is implementing the method, about the kind of objects the class needs to
    be initialize. It is an abstract method -> It must be implemented in the derived class!
    NB. In this implementation, the method only calls the self.interface.whatDoINeed() method
    @ In , None, None
    @ Out, needDict, dictionary of objects needed (class:tuple(object type{if None, Simulation does not check the type}, object name))
    """
    return self.interface.whatDoINeed()

  def generateAssembler(self,initDict):
    """
    This method is used mainly by the Simulation class at the Step construction stage.
    It is used for sending to the instanciated class, which is implementing the method, the objects that have been requested through "whatDoINeed" method
    It is an abstract method -> It must be implemented in the derived class!
    NB. In this implementation, the method only calls the self.interface.generateAssembler(initDict) method
    @ In , initDict, dictionary ({'mainClassName(e.g., DataBases):{specializedObjectName(e.g.,DataBaseForSystemCodeNamedWolf):ObjectInstance}'})
    @ Out, None, None
    """
    self.interface.generateAssembler(initDict)

  def _readMoreXML(self,xmlNode):
    Model._readMoreXML(self, xmlNode)
    self.interface = PostProcessors.returnInstance(self.subType)
    self.interface._readMoreXML(xmlNode)

  def addInitParams(self,tempDict):
    Model.addInitParams(self, tempDict)

  def initialize(self,runInfo,inputs, initDict=None):
    """initialize some of the current setting for the runs and generate the working
       directory with the starting input files"""
    self.workingDir               = os.path.join(runInfo['WorkingDir'],runInfo['stepName']) #generate current working dir
    self.interface.initialize(runInfo, inputs, initDict)
    self.mods.extend(utils.returnImportModuleString(inspect.getmodule(PostProcessors)))

  def run(self,Input,jobHandler):
    """run calls the interface finalizer"""
    if len(Input) > 0 : jobHandler.submitDict['Internal']((Input,),self.interface.run,str(0),modulesToImport = self.mods, globs = self.globs)
    else: jobHandler.submitDict['Internal']((None,),self.interface.run,str(0),modulesToImport = self.mods, globs = self.globs)

  def collectOutput(self,finishedjob,output):
    self.interface.collectOutput(finishedjob,output)

  def createNewInput(self,myInput,samplerType,**Kwargs):
    """just for compatibility"""
    return self.interface.inputToInternal(self,myInput)

"""
 Factory......
"""
__base = 'model'
__interFaceDict = {}
__interFaceDict['Dummy'         ] = Dummy
__interFaceDict['ROM'           ] = ROM
__interFaceDict['ExternalModel' ] = ExternalModel
__interFaceDict['Code'          ] = Code
__interFaceDict['Projector'     ] = Projector
__interFaceDict['PostProcessor' ] = PostProcessor
#__interFaceDict                   = (__interFaceDict.items()+CodeInterfaces.__interFaceDict.items()) #try to use this and remove the code interface
__knownTypes                      = list(__interFaceDict.keys())

#here the class methods are called to fill the information about the usage of the classes
for classType in __interFaceDict.values():
  classType.generateValidateDict()
  classType.specializeValidateDict()

def addKnownTypes(newDict):
  for name,value in newDict.items():
    __interFaceDict[name]=value
    __knownTypes.append(name)

def knownTypes():
  return __knownTypes

def returnInstance(Type,debug=False):
  """This function return an instance of the request model type"""
  try: return __interFaceDict[Type]()
  except KeyError: utils.raiseAnError(NameError,'MODELS','not known '+__base+' type '+Type)

def validate(className,role,what,debug=False):
  """This is the general interface for the validation of a model usage"""
  if className in __knownTypes: return __interFaceDict[className].localValidateMethod(role,what)
  else                        : utils.raiseAnError(IOError,'MODELS','the class '+str(className)+' it is not a registered model')<|MERGE_RESOLUTION|>--- conflicted
+++ resolved
@@ -96,13 +96,8 @@
 
   @classmethod
   def specializeValidateDict(cls):
-<<<<<<< HEAD
     """ This method should be overridden to describe the types of input accepted with a certain role by the model class specialization"""
-    raise NotImplementedError('The class '+str(cls.__name__)+' has not implemented the method specializeValidateDict')
-=======
-    ''' This method should be overridden to describe the types of input accepted with a certain role by the model class specialization'''
     utils.raiseAnError(NotImplementedError,'MODELS','The class '+str(cls.__name__)+' has not implemented the method specializeValidateDict')
->>>>>>> b27a102e
 
   @classmethod
   def localValidateMethod(cls,who,what):
@@ -235,13 +230,8 @@
     return inRun
 
   def _inputToInternal(self,dataIN,full=False):
-<<<<<<< HEAD
     """Transform it in the internal format the provided input. dataIN could be either a dictionary (then nothing to do) or one of the admitted data"""
-    if self.debug: print(self.printTag+': ' +utils.returnPrintPostTag('FIXME') + '-> wondering if a dictionary compatibility should be kept')
-=======
-    '''Transform it in the internal format the provided input. dataIN could be either a dictionary (then nothing to do) or one of the admitted data'''
     if self.debug: utils.raiseAMessage(self,'wondering if a dictionary compatibility should be kept','FIXME')
->>>>>>> b27a102e
     if  type(dataIN)!=dict:
       if dataIN.type not in self.admittedData: utils.raiseAnError(IOError,self,'type '+dataIN.type+' is not compatible with the ROM '+self.name)
     if full==True:  length = 0
@@ -264,13 +254,8 @@
     here only TimePoint and TimePointSet are accepted a local copy of the values is performed.
     For a TimePoint all value are copied, for a TimePointSet only the last set of entry
     The copied values are returned as a dictionary back
-<<<<<<< HEAD
-    """
-    if len(myInput)>1: raise IOError(self.printTag+': ' +utils.returnPrintPostTag('ERROR') + '-> Only one input is accepted by the model type '+self.type+' with name'+self.name)
-=======
-    '''
+    """
     if len(myInput)>1: utils.raiseAnError(IOError,self,'Only one input is accepted by the model type '+self.type+' with name'+self.name)
->>>>>>> b27a102e
     inputDict = self._inputToInternal(myInput[0])
     #test if all sampled variables are in the inputs category of the data
     if set(list(Kwargs['SampledVars'].keys())+list(inputDict.keys())) != set(list(inputDict.keys())):
@@ -555,13 +540,8 @@
     Method that collects the outputs from the previous run
     @ In, finishedJob, InternalRunner object, instance of the run just finished
     @ In, output, "Datas" object, output where the results of the calculation needs to be stored
-<<<<<<< HEAD
-    """
-    if finishedJob.returnEvaluation() == -1: raise Exception(self.printTag+": " +utils.returnPrintPostTag('ERROR') + "-> No available Output to collect (Run probabably is not finished yet)")
-=======
-    '''
+    """
     if finishedJob.returnEvaluation() == -1: utils.raiseAnError(RuntimeError,self,"No available Output to collect (Run probabably is not finished yet)")
->>>>>>> b27a102e
     def typeMatch(var,var_type_str):
       type_var = type(var)
       return type_var.__name__ == var_type_str or \
