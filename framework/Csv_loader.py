"""
Created on Feb 7, 2013
@author: alfoa
This python module performs the loading of
data from csv files
"""
#for future compatibility with Python 3--------------------------------------------------------------
from __future__ import division, print_function, unicode_literals, absolute_import
import warnings
warnings.simplefilter('default',DeprecationWarning)
if not 'xrange' in dir(__builtins__): xrange = range
#End compatibility block for Python 3----------------------------------------------------------------

#External Modules------------------------------------------------------------------------------------
import numpy as np
#External Modules End--------------------------------------------------------------------------------

#Internal Modules------------------------------------------------------------------------------------
import utils
#Internal Modules End--------------------------------------------------------------------------------

class CsvLoader:
  def __init__(self):
    """
    Constructor
    """
    self.all_out_param      = False # all output parameters?
    self.field_names        = []    #
    self.all_field_names    = []
    self.type               = 'CsvLoader'
    self.printTag           = utils.returnPrintTag(self.type)

  def loadCsvFile(self,filein):
    """
    Function to load a csv file into a numpy array (2D)
    It also retrieves the headers
    The format of the csv must be:
    STRING,STRING,STRING,STRING
    FLOAT ,FLOAT ,FLOAT ,FLOAT
    ...
    FLOAT ,FLOAT ,FLOAT ,FLOAT
    @ In, filein, string -> Input file name (absolute path)
    @ Out, data, numpy.ndarray -> the loaded data
    """
    # open file
    myFile = open (filein,'rb')
    # read the field names
    head = myFile.readline().decode()
    self.all_field_names = head.split(',')
    for index in range(len(self.all_field_names)): self.all_field_names[index] = self.all_field_names[index].strip()
    # load the table data (from the csv file) into a numpy nd array
    data = np.loadtxt(myFile,dtype='float',delimiter=',',ndmin=2)
    # close file
    myFile.close()
    return data

  def getFieldNames(self):
    """
    @ In, None
    @ Out, field_names, list -> field names' list
    Function to get actual field names (desired output parameter keywords)
    """
    return self.field_names

  def getAllFieldNames(self):
    """
    Function to get all field names found in the csv file
    @ In, None
    @ Out, all_field_names, list -> list of field names (headers)
    """
    return self.all_field_names

#   def parseFilesToGrepDimensions(self,filesin):
#     """
#     Function to grep max dimensions in multiple csv files
#     @ In, filesin, csv files list
#     @ Out, None
#     filesin        = file names
#     NtimeSteps     = maxNumberOfTs
#     maxNumOfParams = max number of parameters
#     NSamples       = number of Samples
#     """
#     NSamples       = len(filesin)
#     maxNumOfParams = 0
#     NtimeSteps     = 0
#     for i in range(filesin):
#       with open(filesin[i],'rb') as f:
#         reader = csv.DictReader(f)
#         #reader.next #XXX This line does nothing
#         if(len(reader.fieldnames) > maxNumOfParams): maxNumOfParams = len(reader.fieldnames)
#         countTimeSteps = 1
#         for _ in reader: countTimeSteps = countTimeSteps + 1
#         if(countTimeSteps>NtimeSteps): NtimeSteps = countTimeSteps
#     return (NtimeSteps,maxNumOfParams,NSamples)

  def csvLoadData(self,filein,options):
    """
    General interface function to call the private methods for loading the different datas!
    @ In, filein, csv file name
    @ In, options, dictionary of options
    """
    if   options['type'] == 'TimePoint':    return self.__csvLoaderForTimePoint(filein[0],options['time'],options['inParam'],options['outParam'],options['inputTs'])
    elif options['type'] == 'TimePointSet': return self.__csvLoaderForTimePointSet(filein,options['time'],options['inParam'],options['outParam'],options['inputTs'])
    elif options['type'] == 'History':      return self.__csvLoaderForHistory(filein[0],options['time'],options['inParam'],options['outParam'],options['inputTs'])
    elif options['type'] == 'Histories':
      listhist_in  = {}
      listhist_out = {}
      for index in xrange(len(filein)):
        tupleVar = self.__csvLoaderForHistory(filein[index],options['time'],options['inParam'],options['outParam'],options['inputTs'])
        # dictionary of dictionary key = i => ith history ParameterValues dictionary
        listhist_in[index]  = tupleVar[0]
        listhist_out[index] = tupleVar[1]
        del tupleVar
      return(listhist_in,listhist_out)
    else:
      utils.raiseAnError(IOError,self,'Type ' + options['type'] + 'unknown')

  def __csvLoaderForTimePoint(self,filein,time,inParam,outParam,inputTs):
    """
    loader for time point data type
    @ In, filein = file name
    @ In, time   = time
    @ In, paramList = parameters to be picked up (optional)
    """
    #load the data into the numpy array
    data = self.loadCsvFile(filein)
    if 'all' in outParam: self.all_out_param  = True
    else                : self.all_out_param = False
    if (time == 'end') or (not time):
      time_end = True
      time_float = -1.0
    else:
      # convert the time in float
      time_end = False
      time_float = float(time)
    if inputTs: ints = int(inputTs)
    else: ints = 0
    if ints > data[:,0].size -1  and ints != -1: utils.raiseAnError(IOError,self,'inputTs is greater than number of actual ts in file '+ str(filein) + '!')

    inDict  = {}
    outDict = {}
    if(self.all_out_param): self.field_names = self.all_field_names
    else                  : self.field_names = outParam
    #fill input param dictionary
    for key in inParam:
        if key in self.all_field_names:
          ix = self.all_field_names.index(key)
          inDict[key] = np.atleast_1d(np.array(data[ints,ix]))
        else: utils.raiseAnError(IOError,self,"the parameter " + key + " has not been found")
    # fill output param dictionary
    # time end case
    if time_end:
      last_row = data[:,0].size - 1
      if self.all_out_param:
        for key in self.all_field_names:
          outDict[key] = np.atleast_1d(np.array(data[last_row,self.all_field_names.index(key)]))
      else:
        for key in outParam:
          if key in self.all_field_names: outDict[key] = np.atleast_1d(np.array(data[last_row,self.all_field_names.index(key)]))
          else: utils.raiseAnError(IOError,self,"the parameter " + key + " has not been found")
    else:
      for i in data:
        if data[i,0] >= time_float and time_float >= 0.0:
          if i-1 >= 0: previous_time = data[i-1,0]
          else:        previous_time = data[i,0]
          actual_time   = data[i,0]
          if self.all_out_param:
            for key in self.all_field_names:
              if(actual_time == previous_time):
                outDict[key] = np.atleast_1d(np.array((data[i,self.all_field_names.index(key)]  - time_float) / actual_time))
              else:
                actual_value   = data[i,self.all_field_names.index(key)]
                previous_value = data[i-1,self.all_field_names.index(key)]
                outDict[key] = np.atleast_1d(np.array((actual_value-previous_value)/(actual_time-previous_time)*(time_float-previous_time)))
          else:
            for key in outParam:
              if key in self.all_field_names:
                if(actual_time == previous_time):
                  outDict[key] = np.atleast_1d(np.array((data[i,self.all_field_names.index(key)]  - time_float) / actual_time))
                else:
                  actual_value   = data[i,self.all_field_names.index(key)]
                  previous_value = data[i-1,self.all_field_names.index(key)]
                  outDict[key] = np.atleast_1d(np.array((actual_value-previous_value)/(actual_time-previous_time)*(time_float-previous_time)))
              else: utils.raiseAnError(IOError,self,"the parameter " + key + " has not been found")
    return (inDict,outDict)

  def __csvLoaderForTimePointSet(self,filesin,time,inParam,outParam,inputTs):
    """
    loader for time point set data type
    @ In, filesin = file names
    @ In, time   = time
    @ In, inParam = parameters to be picked up
    @ In, outParam = parameters to be picked up
    """
    if 'all' in outParam:
      self.all_out_param  = True
    else:
      self.all_out_param = False
    if (time == 'end') or (not time):
      time_end = True
      time_float = -1.0
    else:
      # convert the time in float
      time_end = False
      time_float = float(time)
    if inputTs: ints = int(inputTs)
    else: ints = 0
    inDict  = {}
    outDict = {}

    for i in range(len(filesin)):
      #load the data into the numpy array
      data = self.loadCsvFile(filesin[i])
      if ints > data[:,0].size -1  and ints != -1: utils.raiseAnError(IOError,self,'inputTs is greater than number of actual ts in file '+ str(filesin[i]) + '!')
      if i == 0:
        if(self.all_out_param):
          self.field_names = self.all_field_names
        else:
          self.field_names = outParam
      #fill input param dictionary
      for key in inParam:
        if key in self.all_field_names:
          ix = self.all_field_names.index(key)
          if i == 0:
            #create numpy array
            inDict[key] = np.zeros(len(filesin))

          inDict[key][i] = data[ints,ix]
          #inDict[key][i] = 1
        else:
          utils.raiseAnError(IOError,self,"the parameter " + str(key) + " has not been found")
      # time end case
      if time_end:
        last_row = data[:,0].size - 1
        if self.all_out_param:
          for key in self.all_field_names:
            if i == 0:
              #create numpy array
              outDict[key] = np.zeros(len(filesin))

            outDict[key][i] = data[last_row,self.all_field_names.index(key)]
        else:
          for key in outParam:
            if key in self.all_field_names:
              if i == 0:
                #create numpy array
                outDict[key] = np.zeros(len(filesin))
              outDict[key][i] = data[last_row,self.all_field_names.index(key)]
            else:
              utils.raiseAnError(IOError,self,"the parameter " + str(key) + " has not been found")
      else:

        for i in data:
          if data[i,0] >= time_float and time_float >= 0.0:
            if i-1 >= 0:
              previous_time = data[i-1,0]
            else:
              previous_time = data[i,0]
            actual_time   = data[i,0]
            if self.all_out_param:
              for key in self.all_field_names:
                if(actual_time == previous_time):
                  if i == 0:
                    #create numpy array
                    outDict[key] = np.zeros(np.shape(len(filesin)))

                  outDict[key][i] = (data[i,self.all_field_names.index(key)]  - time_float) / actual_time
                else:
                  if i == 0: outDict[key] = np.zeros(np.shape(len(filesin)))
                  actual_value   = data[i,self.all_field_names.index(key)]
                  previous_value = data[i-1,self.all_field_names.index(key)]
                  outDict[key][i] = (actual_value-previous_value)/(actual_time-previous_time)*(time_float-previous_time)
            else:
              for key in outParam:
                if key in self.all_field_names:
                  if(actual_time == previous_time):
                    if i == 0:
                      #create numpy array
                      outDict[key] = np.zeros(np.shape(len(filesin)))
                    outDict[key][i] = (data[i,self.all_field_names.index(key)]  - time_float) / actual_time
                  else:
                    if i == 0: outDict[key] = np.zeros(np.shape(len(filesin)))
                    actual_value   = data[i,self.all_field_names.index(key)]
                    previous_value = data[i-1,self.all_field_names.index(key)]
                    outDict[key][i] = (actual_value-previous_value)/(actual_time-previous_time)*(time_float-previous_time)
                else:
                  utils.raiseAnError(IOError,self,"the parameter " + key + " has not been found")
      del data
    return (inDict,outDict)

  def __csvLoaderForHistory(self,filein,time,inParam,outParam,inputTs):
    """
    loader for history data type
    @ In, filein = file name
    @ In, time   = time_filter
    @ In, inParamDict = parameters to be picked up (dictionary of values)
    @ In, outParamDict = parameters to be picked up (dictionary of lists)
    """
    #load the data into the numpy array
    data = self.loadCsvFile(filein)

    time_float = []

    if 'all' in outParam: self.all_out_param  = True
    else                : self.all_out_param = False

    if time:
      if 'all' in time: time_all = True
      else:
        time_all = False
        time_float = [float(x) for x in time]
    else: time_all = True

    if inputTs: ints = int(inputTs)
    else: ints = 0
    if ints > data[:,0].size-1  and ints != -1: utils.raiseAnError(IOError,self,'inputTs is greater than number of actual ts in file '+ str(filein) + '!')
    inDict  = {}
    outDict = {}

    if(self.all_out_param):
      self.field_names = self.all_field_names
    else:
      self.field_names = outParam

    #fill input param dictionary
    for key in inParam:
        if key in self.all_field_names:
          ix = self.all_field_names.index(key)
          inDict[key] = np.atleast_1d(np.array(data[ints,ix]))
<<<<<<< HEAD
        else: raise Exception(self.printTag+': ' +returnPrintPostTag('ERROR') + '->  the parameter ' + key + ' has not been found')
=======
        else:
          utils.raiseAnError(IOError,self,'the parameter ' + key + ' has not been found')
>>>>>>> b27a102e

    # time all case
    if time_all:
      if self.all_out_param:
        for key in self.all_field_names:
          outDict[key] = data[:,self.all_field_names.index(key)]
      else:
        for key in outParam:
          if key in self.all_field_names:
            outDict[key] = data[:,self.all_field_names.index(key)]
          else:
            utils.raiseAnError(IOError,self,"the parameter " + key + " has not been found")
    else:
      # it will be implemented when we decide a strategy about time filtering
      ## for now it is a copy paste of the time_all case
      if self.all_out_param:
        for key in self.all_field_names:
          outDict[key] = data[:,self.all_field_names.index(key)]
      else:
        for key in outParam:
          if key in self.all_field_names:
            outDict[key] = data[:,self.all_field_names.index(key)]
          else:
            utils.raiseAnError(IOError,self,"the parameter " + key + " has not been found")
    return (inDict,outDict)<|MERGE_RESOLUTION|>--- conflicted
+++ resolved
@@ -327,12 +327,8 @@
         if key in self.all_field_names:
           ix = self.all_field_names.index(key)
           inDict[key] = np.atleast_1d(np.array(data[ints,ix]))
-<<<<<<< HEAD
-        else: raise Exception(self.printTag+': ' +returnPrintPostTag('ERROR') + '->  the parameter ' + key + ' has not been found')
-=======
         else:
           utils.raiseAnError(IOError,self,'the parameter ' + key + ' has not been found')
->>>>>>> b27a102e
 
     # time all case
     if time_all:
