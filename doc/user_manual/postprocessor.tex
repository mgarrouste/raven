--- conflicted
+++ resolved
@@ -1097,476 +1097,11 @@
 %TO BE MOVED TO STEP ``IOSTEP''
 %
 
-<<<<<<< HEAD
 %%%%% Risk Measures Discrete PP %%%%%%%%%%
 \input{PostProcessors/DiscreteRiskMeasures.tex}
-=======
-%%%%% PP External %%%%%%%
-\subsubsection{Interfaced}
-\label{Interfaced}
-The \textbf{Interfaced} post-processor is a Post-Processor that allows the user
-to create its own Post-Processor. While the External Post-Processor (see
-Section~\ref{External} allows the user to create case-dependent
-Post-Processors, with this new class the user can create new general
-purpose Post-Processors.
-%
-
-\ppType{Interfaced}{Interfaced}
-
-\begin{itemize}
-  \item \xmlNode{method}, \xmlDesc{comma separated string, required field},
-  lists the method names of a method that will be computed (each
-  returning a post-processing value). All available methods need to be included
-  in the ``/raven/framework/PostProcessorFunctions/'' folder
-\end{itemize}
-
-\textbf{Example:}
-\begin{lstlisting}[style=XML,morekeywords={subType,debug,name,class,type}]
-<Simulation>
-  ...
-  <Models>
-    ...
-    <PostProcessor name="example" subType='InterfacedPostProcessor'verbosity='debug'>
-       <method>testInterfacedPP</method>
-       <!--Here, the xml nodes required by the chosen method have to be
-       included.
-        -->
-    </PostProcessor>
-    ...
-  </Models>
-  ...
-</Simulation>
-\end{lstlisting}
-
-All the \textbf{Interfaced} post-processors need to be contained in the
-``/raven/framework/PostProcessorFunctions/'' folder. In fact, once the
-\textbf{Interfaced} post-processor is defined in the RAVEN input file, RAVEN
-search that the method of the post-processor is located in such folder.
-
-The class specified in the \textbf{Interfaced} post-processor has to inherit the
-PostProcessorInterfaceBase class and the user must specify this set of
-methods:
-\begin{itemize}
-  \item initialize: in this method, the internal parameters of the
-  post-processor are initialized. Mandatory variables that needs to be
-  specified are the following:
-\begin{itemize}
-  \item self.inputFormat: type of dataObject expected in input
-  \item self.outputFormat: type of dataObject generated in output
-\end{itemize}
-  \item readMoreXML: this method is in charge of reading the PostProcessor xml
-  node, parse it and fill the PostProcessor internal variables.
-  \item run: this method performs the desired computation of the dataObject.
-\end{itemize}
-
-\begin{lstlisting}[language=python]
-from PostProcessorInterfaceBaseClass import PostProcessorInterfaceBase
-class testInterfacedPP(PostProcessorInterfaceBase):
-  def initialize(self)
-  def readMoreXML(self,xmlNode)
-  def run(self,inputDic)
-\end{lstlisting}
-
-\paragraph{Data Format}
-The user is not allowed to modify directly the DataObjects, however the
-content of the DataObjects is available in the form of a python dictionary.
-Both the dictionary give in input and the one generated in the output of the
-PostProcessor are structured as follows:
-
-\begin{lstlisting}[language=python]
-inputDict = {'data':{}, 'metadata':{}}
-\end{lstlisting}
-
-where:
-
-\begin{lstlisting}[language=python]
-inputDict['data'] = {'input':{}, 'output':{}}
-\end{lstlisting}
-
-In the input dictonary, each input variable is listed as a dictionary that
-contains a numpy array with its own values as shown below for a simplified
-example
-
-\begin{lstlisting}[language=python]
-inputDict['data']['input'] = {'inputVar1': array([ 1.,2.,3.]),
-                              'inputVar2': array([4.,5.,6.])}
-\end{lstlisting}
-
-Similarly, if the dataObject is a PointSet then the output dictionary is
-structured as follows:
-
-\begin{lstlisting}[language=python]
-inputDict['data']['output'] = {'outputVar1': array([ .1,.2,.3]),
-                               'outputVar2':array([.4,.5,.6])}
-\end{lstlisting}
-
-Howevers, if the dataObject is a HistorySet then the output dictionary is
-structured as follows:
-
-\begin{lstlisting}[language=python]
-inputDict['data']['output'] = {'hist1': {}, 'hist2':{}}
-\end{lstlisting}
-
-where
-
-\begin{lstlisting}[language=python]
-inputDict['output']['data'][hist1] = {'time': array([ .1,.2,.3]),
-                              'outputVar1':array([ .4,.5,.6])}
-inputDict['output']['data'][hist2] = {'time': array([ .1,.2,.3]),
-                              'outputVar1':array([ .14,.15,.16])}
-\end{lstlisting}
-
-
-\paragraph{Method: HStoPSOperator}
-
-This Post-Processor performs the conversion from HistorySet to PointSet performing a projection of the output space.
-
-In the \xmlNode{PostProcessor} input block, the following XML sub-nodes are available:
-
-\begin{itemize}
-   \item \xmlNode{pivotParameter}, \xmlDesc{string, optional field}, ID of the temporal variable. Default is ``time''.
-   \nb Used just in case the  \xmlNode{pivotValue}-based operation  is requested
-    \item \xmlNode{operator}, \xmlDesc{string, optional field}, the operation to perform on the output space:
-      \begin{itemize}
-        \item \textbf{min}, compute the minimum of each variable along each single history
-         \item \textbf{max}, compute the maximum of each variable along each single history
-         \item \textbf{average}, compute the average of each variable along each single history
-         \item \textbf{all}, join together all of the each variable in
-           the history, and make the pivotParameter a regular
-           parameter.  Unlike the min and max operators, this keeps
-           all the data, just organized differently. This operator
-           does this by propogating the other input parameters for
-           each item of the pivotParameter.
-           Table~\ref{operator_all_switch_before} shows an example
-           HistorySet with input parameter x, pivot parameter t, and
-           output parameter b and then
-           Table~\ref{operator_all_switch_after} shows the resulting
-           PointSet with input parameters x and t, and output
-           parameter b. Note that which parameters are input and which
-           are output in the resulting PointSet depends on the
-           DataObject specification.
-       \end{itemize}
-        \nb This node can be inputted only if \xmlNode{pivotValue} and \xmlNode{row} are not present
-     \item \xmlNode{pivotValue}, \xmlDesc{float, optional field}, the value of the pivotParameter with respect to the other outputs need to be extracted.
-       \nb This node can be inputted only if \xmlNode{operator} and \xmlNode{row} are not present
-     \item \xmlNode{pivotStrategy}, \xmlDesc{string, optional field}, The strategy to use for the pivotValue:
-       \begin{itemize}
-        \item \textbf{nearest}, find the value that is the nearest with respect the \xmlNode{pivotValue}
-        \item \textbf{floor}, find the value that is the nearest with respect to the \xmlNode{pivotValue} but less then the  \xmlNode{pivotValue}
-        \item \textbf{celing}, find the value that is the nearest with respect to the \xmlNode{pivotValue} but greater then the  \xmlNode{pivotValue}
-        \item \textbf{interpolate}, if the exact  \xmlNode{pivotValue}  can not be found, interpolate using a linear approach
-       \end{itemize}
-
-       \nb Valid just in case \xmlNode{pivotValue} is present
-     \item \xmlNode{row}, \xmlDesc{int, optional field}, the row index at which the outputs need to be extracted.
-       \nb This node can be inputted only if \xmlNode{operator} and \xmlNode{pivotValue} are not present
-\end{itemize}
-
-This example will show how the XML input block would look like:
-
-\begin{lstlisting}[style=XML,morekeywords={subType,debug,name,class,type}]
-<Simulation>
-  ...
-  <Models>
-    ...
-    <PostProcessor name="HStoPSperatorRows" subType="InterfacedPostProcessor">
-      <method>HStoPSOperator</method>
-      <row>-1</row>
-    </PostProcessor>
-    <PostProcessor name="HStoPSoperatorPivotValues" subType="InterfacedPostProcessor">
-        <method>HStoPSOperator</method>
-        <pivotParameter>time</pivotParameter>
-        <pivotValue>0.3</pivotValue>
-    </PostProcessor>
-    <PostProcessor name="HStoPSoperatorOperatorMax" subType="InterfacedPostProcessor">
-        <method>HStoPSOperator</method>
-        <pivotParameter>time</pivotParameter>
-        <operator>max</operator>
-    </PostProcessor>
-    <PostProcessor name="HStoPSoperatorOperatorMin" subType="InterfacedPostProcessor">
-        <method>HStoPSOperator</method>
-        <pivotParameter>time</pivotParameter>
-        <operator>min</operator>
-    </PostProcessor>
-    <PostProcessor name="HStoPSoperatorOperatorAverage" subType="InterfacedPostProcessor">
-        <method>HStoPSOperator</method>
-        <pivotParameter>time</pivotParameter>
-        <operator>average</operator>
-    </PostProcessor>
-    ...
-  </Models>
-  ...
-</Simulation>
-\end{lstlisting}
-
-\begin{table}[!hbtp]
-  \caption{Starting HistorySet for operator all}
-  \label{operator_all_switch_before}
-\begin{tabular}{l|l|l}
-  x & t & b \\
-  \hline
-  5.0 &  &  \\
-  \hline
-  & 1.0 & 6.0 \\
-  \hline
-  & 2.0 & 7.0 \\
-\end{tabular}
-\end{table}
-
-\begin{table}[!hbtp]
-  \caption{Resulting PointSet after operator all}
-  \label{operator_all_switch_after}
-\begin{tabular}{l|l|l}
-  x & t & b \\
-  \hline
-  5.0 & 1.0 & 6.0  \\
-  \hline
-  5.0 & 2.0 & 7.0 \\
-\end{tabular}
-\end{table}
-
-\paragraph{Method: HistorySetSampling}
-This Post-Processor performs the conversion from HistorySet to HistorySet
-The conversion is made so that each history H is re-sampled accordingly  to a
-specific sampling strategy.
-It can be used to reduce the amount of space required by the HistorySet.
-
-In the \xmlNode{PostProcessor} input block, the following XML sub-nodes are required,
-independent of the \xmlAttr{subType} specified:
-
-\begin{itemize}
-   \item \xmlNode{samplingType}, \xmlDesc{string, required field}, specifies the type of sampling method to be used:
-   \begin{itemize}
-     \item uniform: the set of \xmlNode{numberOfSamples} samples are uniformly distributed along the time axis
-     \item firstDerivative: the set of \xmlNode{numberOfSamples} samples are distributed along the time axis in regions with 
-                            higher first order derivative
-     \item secondDerivative: the set of \xmlNode{numberOfSamples} samples are distributed along the time axis in regions with 
-                             higher second order derivative
-     \item filteredFirstDerivative: samples are located where the first derivative is greater than the specified \xmlNode{tolerance} value 
-                                    (hence, the number of samples can vary from history to history)
-     \item filteredSecondDerivative: samples are located where the second derivative is greater than the specified \xmlNode{tolerance} value
-                                     (hence, the number of samples can vary from history to history)
-   \end{itemize}                                 
-   \item \xmlNode{numberOfSamples}, \xmlDesc{integer, optional field}, number of samples (required only for the following sampling 
-                                             types: uniform, firstDerivative secondDerivative)
-   \item \xmlNode{pivotParameter}, \xmlDesc{string, required field}, ID of the temporal variable
-   \item \xmlNode{interpolation}, \xmlDesc{string, optional field}, type of interpolation to be employed for the history reconstruction 
-                                           (required only for the following sampling types: uniform, firstDerivative secondDerivative). 
-                                           Valid types of interpolation to specified: linear, nearest, zero, slinear, quadratic, cubic, intervalAverage
-   \item \xmlNode{tolerance}, \xmlDesc{string, optional field}, tolerance level (required only for the following sampling types: 
-                                       filteredFirstDerivative or filteredSecondDerivative)
-\end{itemize}
-
-\paragraph{Method: HistorySetSync}
-This Post-Processor performs the conversion from HistorySet to HistorySet
-The conversion is made so that all histories are synchronized in time.
-It can be used to allow the histories to be sampled at the same time instant.
-
-There are two possible synchronization methods, specified through the \xmlNode{syncMethod} node.  If the
-\xmlNode{syncMethod} is \xmlString{grid}, a \xmlNode{numberOfSamples} node is specified,
-which yields an equally-spaced grid of time points. The output values for these points will be linearly derived
-using nearest sampled time points, and the new HistorySet will contain only the new grid points.
-
-The other methods are used by specifying \xmlNode{syncMethod} as \xmlString{all}, \xmlString{min}, or
-\xmlString{max}.  For \xmlString{all}, the postprocessor will iterate through the
-existing histories, collect all the time points used in any of them, and use these as the new grid on which to
-establish histories, retaining all the exact original values and interpolating linearly where necessary.
-In the event of \xmlString{min} or \xmlString{max}, the postprocessor will find the smallest or largest time
-history, respectively, and use those time values as nodes to interpolate between.
-
-In the \xmlNode{PostProcessor} input block, the following XML sub-nodes are required,
-independent of the \xmlAttr{subType} specified:
-
-\begin{itemize}
-   \item \xmlNode{pivotParameter}, \xmlDesc{string, required field}, ID of the temporal variable
-   \item \xmlNode{extension}, \xmlDesc{string, required field}, type of extension when the sync process goes outside the boundaries of the history (zeroed or extended)
-   \item \xmlNode{syncMethod}, \xmlDesc{string, required field}, synchronization strategy to employ (see
-     description above).  Options are \xmlString{grid}, \xmlString{all}, \xmlString{max}, \xmlString{min}.
-   \item \xmlNode{numberOfSamples}, \xmlDesc{integer, optional field}, required if \xmlNode{syncMethod} is
-     \xmlString{grid}, number of new time samples
-\end{itemize}
-
-\paragraph{Method: HistorySetSnapShot}
-This Post-Processor performs a conversion from HistorySet to PointSet.
-The conversion is made so that each history $H$ is converted to a single point $P$.
-There are several methods that can be employed to choose the single point from the history:
-\begin{itemize}
-  \item min: Take a time slice when the \xmlNode{pivotVar} is at its smallest value,
-  \item max: Take a time slice when the \xmlNode{pivotVar} is at its largest value,
-  \item average: Take a time slice when the \xmlNode{pivotVar} is at its time-weighted average value,
-  \item value: Take a time slice when the \xmlNode{pivotVar} \emph{first passes} its specified value,
-  \item timeSlice: Take a time slice index from the sampled time instance space.
-\end{itemize}
-To demonstrate the timeSlice, assume that each history H is a dict of n output variables $x_1=[...],
-x_n=[...]$, then the resulting point P is at time instant index t: $P=[x_1[t],...,x_n[t]]$.
-
-Choosing one the these methods for the \xmlNode{type} node will take a time slice for all the variables in the
-output space based on the provided parameters.  Alternatively, a \xmlString{mixed} type can be used, in which
-each output variable can use a different time slice parameter.  In other words, you can take the max of one
-variable while taking the minimum of another, etc.
-
-In the \xmlNode{PostProcessor} input block, the following XML sub-nodes are required,
-independent of the \xmlAttr{subType} specified:
-
-\begin{itemize}
-  \item \xmlNode{type}, \xmlDesc{string, required field}, type of operation: \xmlString{min}, \xmlString{max},
-                        \xmlString{average}, \xmlString{value}, \xmlString{timeSlice}, or \xmlString{mixed}
-   \item \xmlNode{extension}, \xmlDesc{string, required field}, type of extension when the sync process goes outside the boundaries of the history (zeroed or extended)
-   \item \xmlNode{pivotParameter}, \xmlDesc{string, optional field}, name of the temporal variable.  Required for the
-     \xmlString{average} and \xmlString{timeSlice} methods.
-\end{itemize}
-
-If a \xmlString{timeSlice} type is in use, the following nodes also are required:
-\begin{itemize}
-   \item \xmlNode{timeInstant}, \xmlDesc{integer, required field}, required and only used in the
-     \xmlString{timeSlice} type.  Location of the time slice (integer index)
-   \item \xmlNode{numberOfSamples}, \xmlDesc{integer, required field}, number of samples
-\end{itemize}
-
-If instead a \xmlString{min}, \xmlString{max}, \xmlString{average}, or \xmlString{value} is used, the following nodes
-are also required:
-\begin{itemize}
-   \item \xmlNode{pivotVar}, \xmlDesc{string, required field},  Name of the chosen indexing variable (the
-         variable whose min, max, average, or value is used to determine the time slice)
-       \item \xmlNode{pivotVal}, \xmlDesc{float, optional field},  required for \xmlString{value} type, the value for the chosen variable
-\end{itemize}
-
-Lastly, if a \xmlString{mixed} approach is used, the following nodes apply:
-\begin{itemize}
-  \item \xmlNode{max}, \xmlDesc{string, optional field}, the names of variables whose output should be their
-    own maximum value within the history.
-  \item \xmlNode{min}, \xmlDesc{string, optional field}, the names of variables whose output should be their
-    own minimum value within the history.
-  \item \xmlNode{average}, \xmlDesc{string, optional field}, the names of variables whose output should be their
-    own average value within the history. Note that a \xmlNode{pivotParameter} node is required to perform averages.
-  \item \xmlNode{value}, \xmlDesc{string, optional field}, the names of variables whose output should be taken
-    at a time slice determined by another variable.  As with the non-mixed \xmlString{value} type, the first
-    time the \xmlAttr{pivotVar} crosses the specified \xmlAttr{pivotVal} will be the time slice taken.
-    This node requires two attributes, if used:
-    \begin{itemize}
-      \item \xmlAttr{pivotVar}, \xmlDesc{string, required field}, the name of the variable on which the time
-        slice will be performed.  That is, if we want the value of $y$ when $t=0.245$,
-        this attribute would be \xmlString{t}.
-      \item \xmlAttr{pivotVal}, \xmlDesc{float, required field}, the value of the \xmlAttr{pivotVar} on which the time
-        slice will be performed.  That is, if we want the value of $y$ when $t=0.245$,
-        this attribute would be \xmlString{0.245}.
-    \end{itemize}
-  Note that all the outputs of the \xmlNode{DataObject} output of this postprocessor must be listed under one
-  of the \xmlString{mixed} node types in order for values to be returned.
-\end{itemize}
-
-\textbf{Example (mixed):}
-This example will output the average value of $x$ for $x$, the value of $y$ at
-time$=0.245$ for $y$, and the value of $z$ at $x=4.0$ for $z$.
-\begin{lstlisting}[style=XML,morekeywords={subType,debug,name,class,type}]
-<Simulation>
-  ...
-  <Models>
-    ...
-    <PostProcessor name="mampp2" subType="InterfacedPostProcessor">
-      <method>HistorySetSnapShot</method>
-      <type>mixed</type>
-      <average>x</average>
-      <value pivotVar="time" pivotVal="0.245">y</value>
-      <value pivotVar="x" pivotVal="4.0">z</value>
-      <pivotParameter>time</pivotParameter>
-      <extension>zeroed</extension>
-    </PostProcessor>
-    ...
-  </Models>
-  ...
-</Simulation>
-\end{lstlisting}
-
-\paragraph{Method: HistorySetDelay}
-
-This Post-Processor allows history sets to add delayed or lagged
-variables. It copies a variable, but with a delay. For example, if
-there a variable price that is set hourly, than new variable called
-price\_prev\_hour could be set by using a delay of -1 as seen in the
-listing below.  This can be useful for training a ROM or other data
-analysis.
-
-In the \xmlNode{PostProcessor} input block, one or more of the following XML sub-nodes are required:
-
-\begin{itemize}
-\item \xmlNode{delay}, \xmlDesc{empty}, a delay node with the following required parameters:
-  \begin{itemize}
-  \item \xmlAttr{original}, \xmlDesc{string, required field}, the variable to start with
-  \item \xmlAttr{new}, \xmlDesc{string, required field}, the new variable to create
-  \item \xmlAttr{steps}, \xmlDesc{integer, required field}, the delay (if negative) or steps into the future (if positive) to use for the new variable (so -1 gives the previous, 1 gives the next)
-  \item \xmlAttr{default}, \xmlDesc{float, required field}, the value to use for cases where there is no previous or next value (such as the beginning when a negative delay is used, or the end when the delay is positive).
-  \end{itemize}
-\end{itemize}
-
-\begin{lstlisting}[style=XML]
-<Simulation>
-  ...
-  <Models>
-    ...
-    <PostProcessor name="delayPP" subType="HistorySetDelay">
-      <delay original="price" new="price_prev_hour" steps="-1" default="0.0"/>
-      <delay original="price" new="price_prev_day" steps="-24" default="0.0"/>
-      <delay original="price" new="price_prev_week" steps="-168" default="-1.0"/>
-    </PostProcessor>
-  </Models>
-  ...
-  <Steps>
-    ...
-    <PostProcess name="delay">
-      <Input class="DataObjects" type="HistorySet">samples</Input>
-      <Model class="Models" type="PostProcessor">delayPP</Model>
-      <Output class="DataObjects" type="HistorySet">delayed_samples</Output>
-    </PostProcess>
-    ...
-  </Steps>
-  ...
-  <DataObjects>
-    <HistorySet name="samples">
-      <Input>demand</Input>
-      <Output>price</Output>
-      <options>
-        <pivotParameter>hour</pivotParameter>
-      </options>
-    </HistorySet>
-    <HistorySet name="delayed_samples">
-      <Input>demand</Input>
-      <Output>price,price_prev_hour,price_prev_day,price_prev_week</Output>
-      <options>
-        <pivotParameter>hour</pivotParameter>
-      </options>
-    </HistorySet>
-    ...
-  </DataObjects>
-</Simulation>
-\end{lstlisting}
-
-\paragraph{Method: HS2PS}
-
-This Post-Processor performs a conversion from HistorySet to PointSet.
-The conversion is made so that each history $H$ is converted to a single point $P$.
-Assume that each history $H$ is a dict of $n$ output variables $x_1=[...],x_n=[...]$, then the resulting point $P$ is $P=concat(x_1,...,x_n)$.
-Note: it is here assumed that all histories have been sync so that they have the same length, start point and end point. If you are not sure, do a pre-processing the the original history set.
-
-In the \xmlNode{PostProcessor} input block, the following XML sub-nodes are required,
-independent of the \xmlAttr{subType} specified (min, max, avg and value case):
-
-\begin{itemize}
-   \item \xmlNode{pivotParameter}, \xmlDesc{string, optional field}, ID of the temporal variable (only for avg)
-\end{itemize}
-
-\paragraph{Method: TypicalHistoryFromHistorySet}
-This Post-Processor performs a simplified procedure of \cite{wilcox2008users} to form a ``typical'' time series from multiple time series. The input should be a HistorySet, with each history in the HistorySet synchronized. For HistorySet that is not synchronized, use Post-Processor method \textbf{HistorySetSync}  to synchronize the data before running this method.
-
-Each history in input HistorySet is first converted to multiple histories each has maximum time specified in \xmlNode{outputLen} (see below). Each converted history $H_i$ is divided into a set of subsequences $\{H_i^j\}$, and the division is guided by the \xmlNode{subseqLen} node specified in the input XML. The value of \xmlNode{subseqLen} should be a list of positive numbers that specify the length of each subsequence. If the number of subsequence for each history is more than the number of values given in \xmlNode{subseqLen}, the values in \xmlNode{subseqLen} would be reused.
-
-For each variable $x$, the method first computes the empirical CDF (cumulative density function) by using all the data values of $x$ in the HistorySet. This CDF is termed as long-term CDF for $x$. Then for each subsequence $H_i^j$, the method computes the empirical CDF by using all the data values of $x$ in $H_i^j$. This CDF is termed as subsequential CDF. For the first interval window (i.e., $j=1$), the method computes the Finkelstein-Schafer (FS) statistics \cite{finkelstein1971improved} between the long term CDF and the subsequential CDF of $H_i^1$ for each $i$. The FS statistics is defined as following.
-\begin{align*}
-FS & = \sum_x FS_x\\
-FS_x &= \frac{1}{N}\sum_{n=1}^N\delta_n
-\end{align*}
-where $N$ is the number of value reading in the empirical CDF and $\delta_n$ is the absolute difference between the long term CDF and the subsequential CDF at value $x_n$. The subsequence $H_i^1$ with minimal FS statistics will be selected as the typical subsequence for the interval window $j=1$. Such process repeats for $j=2,3,\dots$ until all subsequences have been processed. Then all the typical subsequences will be concatenated to form a complete history.
->>>>>>> cfb57b01
+
+%%%%% HistorySetDelay %%%%%%
+\input{PostProcessors/HistorySetDelay.tex}
 
 %%%%% PP External %%%%%%%
 \input{PostProcessors/InterfacedPostProcessors.tex}
