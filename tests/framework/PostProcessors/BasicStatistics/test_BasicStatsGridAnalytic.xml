<?xml version="1.0" ?>
<Simulation verbosity="all">
  <RunInfo>
    <WorkingDir>basicStatsGridAnalytic</WorkingDir>
    <Sequence>SamplingMirrowModelGrid,PP1grid</Sequence>
    <batchSize>1</batchSize>
  </RunInfo>

  <Files>
    <Input name="output_basicStatistics_PP1grid.csv" type="">output_basicStatistics_PP1grid.csv</Input>
  </Files>

  <Models>
    <ExternalModel ModuleToLoad="simpleMirrowModel" name="mirrowModel" subType="">
      <variable>x</variable>
      <variable>y</variable>
      <variable>x1</variable>
      <variable>y1</variable>
    </ExternalModel>
    <PostProcessor name="analyticalTest" subType="BasicStatistics" verbosity="debug">
<<<<<<< HEAD
      <what>all</what>
      <parameters>x,y,x1,y1</parameters>
=======
      <what>expectedValue,sigma,variance,kurtosis,percentile_10%,percentile_99%,variationCoefficient,skewness,median</what>
      <parameters>x,y,x1</parameters>
>>>>>>> 46ac934e
    </PostProcessor>
  </Models>


  <Distributions>
    <Normal name="x0_distrib">
      <mean>1.</mean>
      <sigma>.5</sigma>
    </Normal>
    <Normal name="y0_distrib">
      <mean>1.</mean>
      <sigma>.5</sigma>
    </Normal>
  </Distributions>

  <Samplers>
    <Grid name="Grid_external">
      <variable name="x">
        <distribution>x0_distrib</distribution>
<<<<<<< HEAD
        <grid construction="equal" steps="10" type="CDF">0.0001 0.9999</grid>
      </variable>
      <variable name="y">
        <distribution>y0_distrib</distribution>
        <grid construction="equal" steps="10" type="CDF">0.0001 0.9999</grid>
=======
        <grid construction="equal" steps="20" type="CDF">0.0013 0.998</grid>
      </variable>
      <variable name="y">
        <distribution>y0_distrib</distribution>
        <grid construction="equal" steps="20" type="value">-0.5 2.5</grid>
>>>>>>> 46ac934e
      </variable>
    </Grid>
  </Samplers>

  <Steps>
    <MultiRun name="SamplingMirrowModelGrid" re-seeding="20021986">
      <Input class="DataObjects" type="Point">inputPlaceHolder</Input>
      <Model class="Models" type="ExternalModel">mirrowModel</Model>
      <Sampler class="Samplers" type="Grid">Grid_external</Sampler>
      <Output class="DataObjects" type="PointSet">outputDataGrid</Output>
    </MultiRun>
    <PostProcess name="PP1grid">
      <Input class="DataObjects" type="PointSet">outputDataGrid</Input>
      <Model class="Models" type="PostProcessor">analyticalTest</Model>
      <Output class="Files" type="">output_basicStatistics_PP1grid.csv</Output>
      <Output class="DataObjects" type="PointSet">outputDataGrid</Output>
      <Output class="OutStreamManager" type="Print">outputDatagrid_dump</Output>
    </PostProcess>
  </Steps>


  <OutStreamManager>
    <Print name="outputDatagrid_dump">
      <type>csv</type>
      <source>outputDataGrid</source>
    </Print>
  </OutStreamManager>

  <DataObjects>
      <Point name="inputPlaceHolder">
          <Input>x,y</Input>
          <Output>OutputPlaceHolder</Output>
      </Point>
    <PointSet name="outputDataGrid">
        <Input>x,y</Input>
        <Output>x1,y1</Output>
    </PointSet>
  </DataObjects>

</Simulation><|MERGE_RESOLUTION|>--- conflicted
+++ resolved
@@ -15,16 +15,10 @@
       <variable>x</variable>
       <variable>y</variable>
       <variable>x1</variable>
-      <variable>y1</variable>
     </ExternalModel>
     <PostProcessor name="analyticalTest" subType="BasicStatistics" verbosity="debug">
-<<<<<<< HEAD
-      <what>all</what>
-      <parameters>x,y,x1,y1</parameters>
-=======
       <what>expectedValue,sigma,variance,kurtosis,percentile_10%,percentile_99%,variationCoefficient,skewness,median</what>
       <parameters>x,y,x1</parameters>
->>>>>>> 46ac934e
     </PostProcessor>
   </Models>
 
@@ -44,19 +38,11 @@
     <Grid name="Grid_external">
       <variable name="x">
         <distribution>x0_distrib</distribution>
-<<<<<<< HEAD
-        <grid construction="equal" steps="10" type="CDF">0.0001 0.9999</grid>
-      </variable>
-      <variable name="y">
-        <distribution>y0_distrib</distribution>
-        <grid construction="equal" steps="10" type="CDF">0.0001 0.9999</grid>
-=======
         <grid construction="equal" steps="20" type="CDF">0.0013 0.998</grid>
       </variable>
       <variable name="y">
         <distribution>y0_distrib</distribution>
         <grid construction="equal" steps="20" type="value">-0.5 2.5</grid>
->>>>>>> 46ac934e
       </variable>
     </Grid>
   </Samplers>
@@ -92,7 +78,7 @@
       </Point>
     <PointSet name="outputDataGrid">
         <Input>x,y</Input>
-        <Output>x1,y1</Output>
+        <Output>x1</Output>
     </PointSet>
   </DataObjects>
 
