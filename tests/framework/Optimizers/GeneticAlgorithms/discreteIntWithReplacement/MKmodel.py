--- conflicted
+++ resolved
@@ -38,10 +38,8 @@
 
   counterNeg = np.sum(knapsackCapacities<0, axis=0)
   self.planValue = self.planValue - counterNeg * (15.)
-<<<<<<< HEAD
+
 
   print(knapsackCapacities)
   print(counterNeg)
-=======
   
->>>>>>> 179adac0
