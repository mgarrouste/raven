<?xml version="1.0" encoding="UTF-8"?>
<Simulation >
    <RunInfo>
        <WorkingDir>IndexSetTest</WorkingDir>
        <Sequence>
            TPmake,TPtrain,TPtest,TPprint,
            TDmake,TDtrain,TDtest,TDprint,
            HCmake,HCtrain,HCtest,HCprint,
<<<<<<< HEAD
            Amake,Atrain,Atest,Aprint
=======
            Cmake,Ctrain,Ctest,Cprint
>>>>>>> ff06f471
        </Sequence>
        <batchSize>1</batchSize>
    </RunInfo>

    <Distributions>
        <Uniform name="UniDist"><lowerBound>1</lowerBound><upperBound>5</upperBound></Uniform>
    </Distributions>

    <Samplers>
        <SparseGridCollocation name="TPSG" parallel="1">
            <variable name="x1"><distribution>UniDist</distribution></variable>
            <variable name="x2"><distribution>UniDist</distribution></variable>
            <ROM  class='Models' type='ROM' >TPROM</ROM>
        </SparseGridCollocation>

        <SparseGridCollocation name="TDSG" parallel="0">
            <variable name="x1"><distribution>UniDist</distribution></variable>
            <variable name="x2"><distribution>UniDist</distribution></variable>
            <ROM  class='Models' type='ROM' >TDROM</ROM>
        </SparseGridCollocation>

        <SparseGridCollocation name="HCSG" parallel="1">
            <variable name="x1"><distribution>UniDist</distribution></variable>
            <variable name="x2"><distribution>UniDist</distribution></variable>
            <ROM  class='Models' type='ROM' >HCROM</ROM>
        </SparseGridCollocation>

<<<<<<< HEAD
        <SparseGridCollocation name="ASG" parallel="1">
            <variable name="x1"><distribution>UniDist</distribution></variable>
            <variable name="x2"><distribution>UniDist</distribution></variable>
            <ROM  class='Models' type='ROM' >AROM</ROM>
=======
        <SparseGridCollocation name="CSG">
            <variable name="x1"><distribution>UniDist</distribution></variable>
            <variable name="x2"><distribution>UniDist</distribution></variable>
            <ROM  class='Models' type='ROM' >CROM</ROM>
>>>>>>> ff06f471
        </SparseGridCollocation>
      </Samplers>

    <Models>
        <Dummy name="MyDummy" subType="" print="True"/>
        <ExternalModel name='polynomial' subType='' ModuleToLoad = './IndexSetTest/polynomial'>
            <variable>x1</variable>
            <variable>x2</variable>
            <variable>ans</variable>
        </ExternalModel>
        <ROM name='TPROM' subType='GaussPolynomialRom'>
            <Target>ans</Target>
            <Features>x1,x2</Features>
            <IndexSet>TensorProduct</IndexSet>
            <PolynomialOrder>4</PolynomialOrder>
            <Interpolation quad='Legendre' poly='Legendre' weight='1'>x1</Interpolation>
            <Interpolation quad='Legendre' poly='Legendre' weight='1'>x2</Interpolation>
        </ROM>
        <ROM name='TDROM' subType='GaussPolynomialRom' verbosity='debug'>
            <Target>ans</Target>
            <Features>x1,x2</Features>
            <IndexSet>TotalDegree</IndexSet>
            <PolynomialOrder>4</PolynomialOrder>
            <Interpolation quad='ClenshawCurtis' poly='Legendre' weight='1'>x1</Interpolation>
            <Interpolation quad='ClenshawCurtis' poly='Legendre' weight='1'>x2</Interpolation>
        </ROM>
        <ROM name='HCROM' subType='GaussPolynomialRom' verbosity='debug'>
            <Target>ans</Target>
            <Features>x1,x2</Features>
            <IndexSet>HyperbolicCross</IndexSet>
            <PolynomialOrder>4</PolynomialOrder>
            <Interpolation quad='ClenshawCurtis' poly='Legendre' weight='1'>x1</Interpolation>
            <Interpolation quad='ClenshawCurtis' poly='Legendre' weight='1'>x2</Interpolation>
        </ROM>
<<<<<<< HEAD
        <ROM name='AROM' subType='GaussPolynomialRom' debug="True">
            <Target>ans</Target>
            <Features>x1,x2</Features>
            <IndexSet>HyperbolicCross</IndexSet>
            <PolynomialOrder>4</PolynomialOrder>
            <Interpolation quad='ClenshawCurtis' poly='Legendre' weight='5'>x1</Interpolation>
            <Interpolation quad='ClenshawCurtis' poly='Legendre' weight='7'>x2</Interpolation>
=======
        <ROM name='CROM' subType='GaussPolynomialRom' verbosity='debug'>
            <Target>ans</Target>
            <Features>x1,x2</Features>
            <IndexSet>Custom</IndexSet>
            <IndexPoints>
                (0,0),(0,1),(0,2),
                (1,0),(1,1)
            </IndexPoints>
            <PolynomialOrder>4</PolynomialOrder>
>>>>>>> ff06f471
        </ROM>
    </Models>

    <Steps>
        <MultiRun name='TPmake' pauseAtEnd='False'>
            <Sampler class='Samplers'         type='SparseGridCollocation'>TPSG</Sampler>
            <Input   class='DataObjects'      type='TimePointSet'         >dummyIN</Input>
            <Model   class='Models'           type='ExternalModel'        >polynomial</Model>
            <Output  class='DataObjects'      type='TimePointSet'         >TPsolns</Output>
        </MultiRun>
        <RomTrainer name='TPtrain'>
            <Input   class='DataObjects'      type='TimePointSet'         >TPsolns</Input>
            <Output  class='Models'           type='ROM'                  >TPROM</Output>
        </RomTrainer>
        <MultiRun name='TPtest' pauseAtEnd='False'>
            <Sampler class='Samplers'         type='SparseGridCollocation'>TPSG</Sampler>
            <Input   class='DataObjects'      type='TimePointSet'         >dummyIN</Input>
            <Model   class='Models'           type='ROM'                  >TPROM</Model>
            <Output  class='DataObjects'      type='TimePointSet'         >TPtests</Output>
        </MultiRun>
        <OutStreamStep name='TPprint'>
            <Input   class='DataObjects'      type='TimePointSet'         >TPtests</Input>
            <Output  class='OutStreamManager' type='Print'                >TPdump</Output>
        </OutStreamStep>

        <MultiRun name='TDmake' pauseAtEnd='False'>
            <Sampler class='Samplers'         type='SparseGridCollocation'>TDSG</Sampler>
            <Input   class='DataObjects'      type='TimePointSet'         >dummyIN</Input>
            <Model   class='Models'           type='ExternalModel'        >polynomial</Model>
            <Output  class='DataObjects'      type='TimePointSet'         >TDsolns</Output>
        </MultiRun>
        <RomTrainer name='TDtrain'>
            <Input   class='DataObjects'      type='TimePointSet'         >TDsolns</Input>
            <Output  class='Models'           type='ROM'                  >TDROM</Output>
        </RomTrainer>
        <MultiRun name='TDtest' pauseAtEnd='False'>
            <Sampler class='Samplers'         type='SparseGridCollocation'>TDSG</Sampler>
            <Input   class='DataObjects'      type='TimePointSet'         >dummyIN</Input>
            <Model   class='Models'           type='ROM'                  >TDROM</Model>
            <Output  class='DataObjects'      type='TimePointSet'         >TDtests</Output>
        </MultiRun>
        <OutStreamStep name='TDprint'>
            <Input   class='DataObjects'      type='TimePointSet'         >TDtests</Input>
            <Output  class='OutStreamManager' type='Print'                >TDdump</Output>
        </OutStreamStep>

        <MultiRun name='HCmake' pauseAtEnd='False'>
            <Sampler class='Samplers'         type='SparseGridCollocation'>HCSG</Sampler>
            <Input   class='DataObjects'      type='TimePointSet'         >dummyIN</Input>
            <Model   class='Models'           type='ExternalModel'        >polynomial</Model>
            <Output  class='DataObjects'      type='TimePointSet'         >HCsolns</Output>
        </MultiRun>
        <RomTrainer name='HCtrain'>
            <Input   class='DataObjects'      type='TimePointSet'         >HCsolns</Input>
            <Output  class='Models'           type='ROM'                  >HCROM</Output>
        </RomTrainer>
        <MultiRun name='HCtest' pauseAtEnd='False'>
            <Sampler class='Samplers'         type='SparseGridCollocation'>HCSG</Sampler>
            <Input   class='DataObjects'      type='TimePointSet'         >dummyIN</Input>
            <Model   class='Models'           type='ROM'                  >HCROM</Model>
            <Output  class='DataObjects'      type='TimePointSet'         >HCtests</Output>
        </MultiRun>
        <OutStreamStep name='HCprint'>
            <Input   class='DataObjects'      type='TimePointSet'         >HCtests</Input>
            <Output  class='OutStreamManager' type='Print'                >HCdump</Output>
        </OutStreamStep>

<<<<<<< HEAD
        <MultiRun name='Amake' pauseAtEnd='False'>
            <Sampler class='Samplers'         type='SparseGridCollocation'>ASG</Sampler>
            <Input   class='DataObjects'      type='TimePointSet'         >dummyIN</Input>
            <Model   class='Models'           type='ExternalModel'        >polynomial</Model>
            <Output  class='DataObjects'      type='TimePointSet'         >Asolns</Output>
        </MultiRun>
        <RomTrainer name='Atrain'>
            <Input   class='DataObjects'      type='TimePointSet'         >Asolns</Input>
            <Output  class='Models'           type='ROM'                  >AROM</Output>
        </RomTrainer>
        <MultiRun name='Atest' pauseAtEnd='False'>
            <Sampler class='Samplers'         type='SparseGridCollocation'>ASG</Sampler>
            <Input   class='DataObjects'      type='TimePointSet'         >dummyIN</Input>
            <Model   class='Models'           type='ROM'                  >AROM</Model>
            <Output  class='DataObjects'      type='TimePointSet'         >Atests</Output>
        </MultiRun>
        <OutStreamStep name='Aprint'>
            <Input   class='DataObjects'      type='TimePointSet'>Atests</Input>
            <Output  class='OutStreamManager' type='Print'       >Adump</Output>
=======
        <MultiRun name='Cmake' pauseAtEnd='False'>
            <Sampler class='Samplers'         type='SparseGridCollocation'>CSG</Sampler>
            <Input   class='DataObjects'      type='TimePointSet'         >dummyIN</Input>
            <Model   class='Models'           type='ExternalModel'        >polynomial</Model>
            <Output  class='DataObjects'      type='TimePointSet'         >Csolns</Output>
        </MultiRun>
        <RomTrainer name='Ctrain'>
            <Input   class='DataObjects'      type='TimePointSet'         >Csolns</Input>
            <Output  class='Models'           type='ROM'                  >CROM</Output>
        </RomTrainer>
        <MultiRun name='Ctest' pauseAtEnd='False'>
            <Sampler class='Samplers'         type='SparseGridCollocation'>CSG</Sampler>
            <Input   class='DataObjects'      type='TimePointSet'         >dummyIN</Input>
            <Model   class='Models'           type='ROM'                  >CROM</Model>
            <Output  class='DataObjects'      type='TimePointSet'         >Ctests</Output>
        </MultiRun>
        <OutStreamStep name='Cprint'>
            <Input   class='DataObjects'      type='TimePointSet'         >Ctests</Input>
            <Output  class='OutStreamManager' type='Print'                >Cdump</Output>
>>>>>>> ff06f471
        </OutStreamStep>
    </Steps>

    <DataObjects>
        <TimePointSet name="dummyIN"><Input>x1,x2</Input><Output>OutputPlaceHolder</Output></TimePointSet>
        <TimePointSet name='TPtests'><Input>x1,x2</Input><Output>ans</Output></TimePointSet>
        <TimePointSet name='TPsolns'><Input>x1,x2</Input><Output>ans</Output></TimePointSet>
        <TimePointSet name='TDtests'><Input>x1,x2</Input><Output>ans</Output></TimePointSet>
        <TimePointSet name='TDsolns'><Input>x1,x2</Input><Output>ans</Output></TimePointSet>
        <TimePointSet name='HCtests'><Input>x1,x2</Input><Output>ans</Output></TimePointSet>
        <TimePointSet name='HCsolns'><Input>x1,x2</Input><Output>ans</Output></TimePointSet>
<<<<<<< HEAD
        <TimePointSet name='Atests'><Input>x1,x2</Input><Output>ans</Output></TimePointSet>
        <TimePointSet name='Asolns'><Input>x1,x2</Input><Output>ans</Output></TimePointSet>
=======
        <TimePointSet name='Ctests'><Input>x1,x2</Input><Output>ans</Output></TimePointSet>
        <TimePointSet name='Csolns'><Input>x1,x2</Input><Output>ans</Output></TimePointSet>
>>>>>>> ff06f471
    </DataObjects>

    <OutStreamManager>
        <Print name='TPdump'>
            <type>csv</type>
            <source>TPtests</source>
        </Print>
        <Print name='TDdump'>
            <type>csv</type>
            <source>TDtests</source>
        </Print>
        <Print name='HCdump'>
            <type>csv</type>
            <source>HCtests</source>
        </Print>
<<<<<<< HEAD
        <Print name='Adump'>
            <type>csv</type>
            <source>Atests</source>
=======
        <Print name='Cdump'>
            <type>csv</type>
            <source>Ctests</source>
>>>>>>> ff06f471
        </Print>
    </OutStreamManager>

</Simulation><|MERGE_RESOLUTION|>--- conflicted
+++ resolved
@@ -6,11 +6,8 @@
             TPmake,TPtrain,TPtest,TPprint,
             TDmake,TDtrain,TDtest,TDprint,
             HCmake,HCtrain,HCtest,HCprint,
-<<<<<<< HEAD
+            Cmake,Ctrain,Ctest,Cprint,
             Amake,Atrain,Atest,Aprint
-=======
-            Cmake,Ctrain,Ctest,Cprint
->>>>>>> ff06f471
         </Sequence>
         <batchSize>1</batchSize>
     </RunInfo>
@@ -38,17 +35,15 @@
             <ROM  class='Models' type='ROM' >HCROM</ROM>
         </SparseGridCollocation>
 
-<<<<<<< HEAD
         <SparseGridCollocation name="ASG" parallel="1">
             <variable name="x1"><distribution>UniDist</distribution></variable>
             <variable name="x2"><distribution>UniDist</distribution></variable>
             <ROM  class='Models' type='ROM' >AROM</ROM>
-=======
+        </SparseGridCollocation>
         <SparseGridCollocation name="CSG">
             <variable name="x1"><distribution>UniDist</distribution></variable>
             <variable name="x2"><distribution>UniDist</distribution></variable>
             <ROM  class='Models' type='ROM' >CROM</ROM>
->>>>>>> ff06f471
         </SparseGridCollocation>
       </Samplers>
 
@@ -83,15 +78,6 @@
             <Interpolation quad='ClenshawCurtis' poly='Legendre' weight='1'>x1</Interpolation>
             <Interpolation quad='ClenshawCurtis' poly='Legendre' weight='1'>x2</Interpolation>
         </ROM>
-<<<<<<< HEAD
-        <ROM name='AROM' subType='GaussPolynomialRom' debug="True">
-            <Target>ans</Target>
-            <Features>x1,x2</Features>
-            <IndexSet>HyperbolicCross</IndexSet>
-            <PolynomialOrder>4</PolynomialOrder>
-            <Interpolation quad='ClenshawCurtis' poly='Legendre' weight='5'>x1</Interpolation>
-            <Interpolation quad='ClenshawCurtis' poly='Legendre' weight='7'>x2</Interpolation>
-=======
         <ROM name='CROM' subType='GaussPolynomialRom' verbosity='debug'>
             <Target>ans</Target>
             <Features>x1,x2</Features>
@@ -101,7 +87,14 @@
                 (1,0),(1,1)
             </IndexPoints>
             <PolynomialOrder>4</PolynomialOrder>
->>>>>>> ff06f471
+        </ROM>
+        <ROM name='AROM' subType='GaussPolynomialRom' debug="True">
+            <Target>ans</Target>
+            <Features>x1,x2</Features>
+            <IndexSet>HyperbolicCross</IndexSet>
+            <PolynomialOrder>4</PolynomialOrder>
+            <Interpolation quad='ClenshawCurtis' poly='Legendre' weight='5'>x1</Interpolation>
+            <Interpolation quad='ClenshawCurtis' poly='Legendre' weight='7'>x2</Interpolation>
         </ROM>
     </Models>
 
@@ -169,7 +162,6 @@
             <Output  class='OutStreamManager' type='Print'                >HCdump</Output>
         </OutStreamStep>
 
-<<<<<<< HEAD
         <MultiRun name='Amake' pauseAtEnd='False'>
             <Sampler class='Samplers'         type='SparseGridCollocation'>ASG</Sampler>
             <Input   class='DataObjects'      type='TimePointSet'         >dummyIN</Input>
@@ -189,7 +181,8 @@
         <OutStreamStep name='Aprint'>
             <Input   class='DataObjects'      type='TimePointSet'>Atests</Input>
             <Output  class='OutStreamManager' type='Print'       >Adump</Output>
-=======
+        </OutStreamStep>
+
         <MultiRun name='Cmake' pauseAtEnd='False'>
             <Sampler class='Samplers'         type='SparseGridCollocation'>CSG</Sampler>
             <Input   class='DataObjects'      type='TimePointSet'         >dummyIN</Input>
@@ -209,7 +202,6 @@
         <OutStreamStep name='Cprint'>
             <Input   class='DataObjects'      type='TimePointSet'         >Ctests</Input>
             <Output  class='OutStreamManager' type='Print'                >Cdump</Output>
->>>>>>> ff06f471
         </OutStreamStep>
     </Steps>
 
@@ -221,13 +213,10 @@
         <TimePointSet name='TDsolns'><Input>x1,x2</Input><Output>ans</Output></TimePointSet>
         <TimePointSet name='HCtests'><Input>x1,x2</Input><Output>ans</Output></TimePointSet>
         <TimePointSet name='HCsolns'><Input>x1,x2</Input><Output>ans</Output></TimePointSet>
-<<<<<<< HEAD
         <TimePointSet name='Atests'><Input>x1,x2</Input><Output>ans</Output></TimePointSet>
         <TimePointSet name='Asolns'><Input>x1,x2</Input><Output>ans</Output></TimePointSet>
-=======
         <TimePointSet name='Ctests'><Input>x1,x2</Input><Output>ans</Output></TimePointSet>
         <TimePointSet name='Csolns'><Input>x1,x2</Input><Output>ans</Output></TimePointSet>
->>>>>>> ff06f471
     </DataObjects>
 
     <OutStreamManager>
@@ -243,15 +232,13 @@
             <type>csv</type>
             <source>HCtests</source>
         </Print>
-<<<<<<< HEAD
         <Print name='Adump'>
             <type>csv</type>
             <source>Atests</source>
-=======
+        </Print>
         <Print name='Cdump'>
             <type>csv</type>
             <source>Ctests</source>
->>>>>>> ff06f471
         </Print>
     </OutStreamManager>
 
