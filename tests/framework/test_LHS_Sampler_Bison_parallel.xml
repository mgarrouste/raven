--- conflicted
+++ resolved
@@ -2,17 +2,10 @@
 <Simulation verbosity="debug">
   <RunInfo>
     <WorkingDir>LHStestBisonParallel</WorkingDir>
+    <Files>gap_perfect_transfer_test.i,gap_perfect_transfer_test.e</Files>
     <Sequence>myLHS</Sequence>
     <batchSize>2</batchSize>
   </RunInfo>
-<<<<<<< HEAD
-
-  <Files>
-    <Input name="gap_perfect_transfer_test.i" type="">gap_perfect_transfer_test.i</Input>
-    <Input name="gap_perfect_transfer_test.e" type="">gap_perfect_transfer_test.e</Input>
-  </Files>
-=======
->>>>>>> 27d99f2d
 
   <Models>
     <Code name="Bison" subType="MooseBasedApp">
@@ -60,7 +53,6 @@
       <Output>aveTempLeft,aveTempRight</Output>
     </HistorySet>
   </DataObjects>
-<<<<<<< HEAD
 
   <Steps>
     <MultiRun name="myLHS" sleepTime="0.2">
@@ -80,37 +72,12 @@
     <HDF5 name="test_bison_lhs"/>
   </Databases>
 
-=======
-
-  <Steps>
-    <MultiRun name="myLHS" sleepTime="0.2">
-      <Input class="Files" type="">gap_perfect_transfer_test.i</Input>
-      <Input class="Files" type="">gap_perfect_transfer_test.e</Input>
-      <Model class="Models" type="Code">Bison</Model>
-      <Sampler class="Samplers" type="Stratified">myLHS</Sampler>
-      <Output class="Databases" type="HDF5">test_bison_lhs</Output>
-      <Output class="DataObjects" type="HistorySet">stories</Output>
-      <Output class="DataObjects" type="PointSet">LHSTS</Output>
-      <Output class="OutStreamManager" type="Plot">test</Output>
-      <Output class="OutStreamManager" type="Print">LHS_Bison_dump</Output>
-    </MultiRun>
-  </Steps>
-
-  <Databases>
-    <HDF5 name="test_bison_lhs"/>
-  </Databases>
-
->>>>>>> 27d99f2d
   <OutStreamManager>
     <Print name="LHS_Bison_dump">
       <type>csv</type>
       <source>LHSTS</source>
     </Print>
-<<<<<<< HEAD
-    <Plot dim="2" name="test" overwrite="False" verbosity="debug">
-=======
     <Plot dim="2" name="test" overwrite="false" verbosity="debug">
->>>>>>> 27d99f2d
       <plotSettings>
         <plot>
           <type>scatter</type>
